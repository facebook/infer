(*
 * Copyright (c) Facebook, Inc. and its affiliates.
 *
 * This source code is licensed under the MIT license found in the
 * LICENSE file in the root directory of this source tree.
 *)

(** Main module for the analyzejson analysis after the capture phase *)

open! IStd
open Yojson
open Yojson.Safe.Util

(* We use Yojson.Safe to parse json so it handles long integers, which cannot be handled by OCaml's basic integers *)
module L = Logging
module Hashtbl = Caml.Hashtbl

module IntHash = struct
  type t = int

  let equal i j = Int.equal i j

  let hash i = i land Int.max_value
end

module IntTbl = Hashtbl.Make (IntHash)

exception JsonParse_Error of string

let typename_of_classname cn = Typ.Name.CSharp.from_string cn

let parse_list (eleparse : Safe.t -> 'a) (json : Safe.t) = List.map ~f:eleparse (to_list json)

let parse_parameter (str : string) : Annot.parameter = Annot.{name= Some str; value= Annot.Str str}

let parse_list_parameters (eleparse : Safe.t -> 'a) (json : Safe.t) =
  List.map ~f:eleparse (to_list json) |> List.map ~f:parse_parameter


let parse_cil_type_name (str : string) : Typ.t =
  let r = Str.regexp "\\." in
  try
    let n = Str.search_backward r str (String.length str) in
    let _namespace = Str.string_before str n in
    let _name = Str.string_after str (n + 1) in
    Typ.(
      mk_ptr
        (mk_struct
           (CSharpClass (CSharpClassName.make ~namespace:(Some _namespace) ~classname:_name))))
  with _ ->
    Typ.(mk_ptr (mk_struct (CSharpClass (CSharpClassName.make ~namespace:None ~classname:str))))


let parse_cil_procname (json : Safe.t) : Procname.t =
  let method_name = to_string (member "method_name" json) in
  match method_name with
  | "__new" ->
      BuiltinDecl.__new
  | "__new_array" ->
<<<<<<< HEAD
    BuiltinDecl.__new_array
  | "__set_locked_attribute" ->
    BuiltinDecl.__set_locked_attribute
  | "__delete_locked_attribute" ->
    BuiltinDecl.__delete_locked_attribute
  | "__instanceof" ->
    BuiltinDecl.__instanceof
  (* We exclude this for now as it would require significant effort unrelated to our support of
  null deref/resource leak/thread safety violation detection. *)
  (*| "__unwrap_exception" ->
    BuiltinDecl.__unwrap_exception*) 
=======
      BuiltinDecl.__new_array
  | "__set_locked_attribute" ->
      BuiltinDecl.__set_locked_attribute
  | "__delete_locked_attribute" ->
      BuiltinDecl.__delete_locked_attribute
  | "__instanceof" ->
      BuiltinDecl.__instanceof
  (* We exclude this for now as it would require significant effort unrelated to our support of
     null deref/resource leak/thread safety violation detection. *)
  (*| "__unwrap_exception" ->
    BuiltinDecl.__unwrap_exception*)
>>>>>>> 199f7074
  | _ ->
      let return_type =
        if String.equal Procname.CSharp.constructor_method_name method_name then None
        else Some (to_string (member "return_type" json) |> parse_cil_type_name)
      in
      let class_name = to_string (member "class_name" json) |> Typ.Name.CSharp.from_string in
      let param_types = parse_list to_string (member "parameters" json) in
      let params = List.map ~f:parse_cil_type_name param_types in
      let is_static = to_bool (member "is_static" json) in
      let method_kind = if is_static then Procname.CSharp.Static else Procname.CSharp.Non_Static in
      Procname.make_csharp ~class_name ~return_type ~method_name ~parameters:params
        ~kind:method_kind


let parse_ikind (json : Safe.t) =
  let ikind_map =
    [ ("IChar", Typ.IChar)
    ; ("ISChar", Typ.ISChar)
    ; ("IUChar", Typ.IUChar)
    ; ("IBool", Typ.IBool)
    ; ("IInt", Typ.IInt)
    ; ("IUInt", Typ.IUInt)
    ; ("IShort", Typ.IShort)
    ; ("IUShort", Typ.IUShort)
    ; ("ILong", Typ.ILong)
    ; ("IULong", Typ.IULong)
    ; ("ILongLong", Typ.ILongLong)
    ; ("IULongLong", Typ.IULongLong)
    ; ("I128", Typ.I128)
    ; ("IU128", Typ.IU128) ]
  in
  List.Assoc.find_exn ~equal:String.equal ikind_map (to_string json)


let parse_fkind (json : Safe.t) =
  let fkind_map =
    [("FFloat", Typ.FFloat); ("FDouble", Typ.FDouble); ("FLongDouble", Typ.FLongDouble)]
  in
  List.Assoc.find_exn ~equal:String.equal fkind_map (to_string json)


let parse_ptr_kind (json : Safe.t) =
  let ptr_kind_map =
    [ ("Pk_pointer", Typ.Pk_pointer)
    ; ("Pk_reference", Typ.Pk_reference)
    ; ("Pk_objc_weak", Typ.Pk_objc_weak)
    ; ("Pk_objc_unsafe_unretained", Typ.Pk_objc_unsafe_unretained)
    ; ("Pk_objc_autoreleasing", Typ.Pk_objc_autoreleasing) ]
  in
  List.Assoc.find_exn ~equal:String.equal ptr_kind_map (to_string json)


let parse_if_kind (json : Safe.t) =
  let ifkind_map =
    [ ("Ik_bexp", Sil.Ik_bexp)
    ; ("Ik_dowhile", Sil.Ik_dowhile)
    ; ("Ik_for", Sil.Ik_for)
    ; ("Ik_if", Sil.Ik_if)
    ; ("Ik_land_lor", Sil.Ik_land_lor)
    ; ("Ik_while", Sil.Ik_while)
    ; ("Ik_switch", Sil.Ik_switch) ]
  in
  List.Assoc.find_exn ~equal:String.equal ifkind_map (to_string json)


let parse_csu (json : Safe.t) =
  let csu = to_string (member "csu_kind" json) in
  let name = to_string (member "name" json) in
  match csu with
  | "Class" ->
      typename_of_classname name
  | _ ->
      raise (JsonParse_Error "JSON Parse Error: Can only parse Class types so far.")


let parse_unop (json : Safe.t) =
  let unop_map = [("Neg", Unop.Neg); ("BNot", Unop.BNot); ("LNot", Unop.LNot)] in
  List.Assoc.find_exn ~equal:String.equal unop_map (to_string json)


let parse_binop (json : Safe.t) =
  (*TODO: need to check the usage of "None" *)
  let binop_map =
    [ ("PlusA", Binop.PlusA None)
    ; ("PlusPI", Binop.PlusPI)
    ; ("MinusA", Binop.MinusA None)
    ; ("MinusPI", Binop.MinusPI)
    ; ("MinusPP", Binop.MinusPP)
    ; ("Mult", Binop.Mult None)
    ; ("Div", Binop.Div)
    ; ("Mod", Binop.Mod)
    ; ("Shiftlt", Binop.Shiftlt)
    ; ("Shiftrt", Binop.Shiftrt)
    ; ("Lt", Binop.Lt)
    ; ("Gt", Binop.Gt)
    ; ("Le", Binop.Le)
    ; ("Ge", Binop.Ge)
    ; ("Eq", Binop.Eq)
    ; ("Ne", Binop.Ne)
    ; ("BAnd", Binop.BAnd)
    ; ("BXor", Binop.BXor)
    ; ("BOr", Binop.BOr)
    ; ("LAnd", Binop.LAnd)
    ; ("LOr", Binop.LOr) ]
  in
  List.Assoc.find_exn ~equal:String.equal binop_map (to_string json)


let parse_typename (json : Safe.t) =
  let tname = to_string (member "type_name_kind" json) in
  if String.equal tname "TN_typedef" then typename_of_classname (to_string (member "name" json))
  else if String.equal tname "CsuTypeName" then parse_csu json
    (*what about if the name is <Module>*)
  else Logging.die InternalError "Can't parse typename"


let parse_long (json : Safe.t) = Int64.of_string (Yojson.Safe.to_string json)

let parse_intrep (json : Safe.t) =
  let v = parse_long (member "value" json) in
  let p = to_bool (member "is_pointer" json) in
  match (p, v) with true, 0L -> IntLit.null | _ -> IntLit.of_int64 v


let parse_floatrep (json : Safe.t) = Float.of_string (Yojson.Safe.to_string json)

let parse_ident (json : Safe.t) =
  let k = to_string (member "kind" json) in
  let kind =
    if String.equal k "Normal" then Ident.knormal
    else if String.equal k "Primed" then Ident.kprimed
    else if String.equal k "Footprint" then Ident.kfootprint
    else if String.equal k "None" then Ident.knone
    else Logging.die InternalError "Unsupported identifier kind: %s" k
  in
  Ident.create_with_stamp kind
    (Ident.string_to_name (to_string (member "name" json)))
    (to_int (member "stamp" json))


let parse_fieldident (json : Safe.t) =
  Fieldname.make StdTyp.Name.CSharp.system_string (to_string (member "field_name" json))


let parse_source_file (json : Safe.t) =
  let p = to_string (member "path" json) in
  SourceFile.create ~warn_on_error:false p


let parse_location (json : Safe.t) =
  { Location.line= to_int (member "line" json)
  ; Location.col= to_int (member "col" json)
  ; Location.file= parse_source_file (member "source_file" json) }


let rec parse_pvar (json : Safe.t) =
  let pvname = Mangled.from_string (to_string (member "pv_name" json)) in
  let pvkind = to_string (member "pv_kind" json) in
  if String.equal pvkind "LocalVariable" then
    let pname = parse_cil_procname (member "proc_name" json) in
    Pvar.mk pvname pname
  else if String.equal pvkind "CalledVariable" then
    let pname = parse_cil_procname (member "proc_name" json) in
    Pvar.mk_callee pvname pname
  else if String.equal pvkind "GlobalVariable" then Pvar.mk_global pvname
  else Logging.die InternalError "Unknown program variable kind %s" pvkind


and parse_constant (json : Safe.t) =
  let const_kind = to_string (member "kind" json) in
  let const_value = member "const_value" json in
  if String.equal const_kind "Int" then
    let i = parse_intrep const_value in
    Const.Cint i
  else if String.equal const_kind "Float" then
    try
      let f = parse_floatrep const_value in
      Const.Cfloat f
    with _ -> Const.Cfloat Float.nan
  else if String.equal const_kind "Fun" then
    let pname = parse_cil_procname const_value in
    Const.Cfun pname
  else if String.equal const_kind "Str" then Const.Cstr (to_string const_value)
  else if String.equal const_kind "Class" then
    Const.Cclass (Ident.string_to_name (to_string const_value))
  else Logging.die InternalError "Unknown constant kind %s" const_kind


and parse_exp (json : Safe.t) =
  let ekind = to_string (member "expr_kind" json) in
  if String.equal ekind "VarExpression" then Exp.Var (parse_ident (member "identifier" json))
  else if String.equal ekind "UnopExpression" then
    let op = parse_unop (member "operator" json) in
    let e = parse_exp (member "expression" json) in
    let t =
      let t_nullable = member "type" json in
      match t_nullable with `Null -> None | _ -> Some (parse_sil_type_name t_nullable)
    in
    Exp.UnOp (op, e, t)
  else if String.equal ekind "BinopExpression" then
    let op = parse_binop (member "operator" json) in
    let e1 = parse_exp (member "left" json) in
    let e2 = parse_exp (member "right" json) in
    Exp.BinOp (op, e1, e2)
  else if String.equal ekind "ConstExpression" then Exp.Const (parse_constant json)
  else if String.equal ekind "CastExpression" then
    let t = parse_sil_type_name (member "type" json) in
    let e = parse_exp (member "expression" json) in
    Exp.Cast (t, e)
  else if String.equal ekind "LvarExpression" then Exp.Lvar (parse_pvar (member "pvar" json))
  else if String.equal ekind "LfieldExpression" then
    let e = parse_exp (member "expression" json) in
    let fi = parse_fieldident (member "identifier" json) in
    let t = parse_sil_type_name (member "type" json) in
    Exp.Lfield (e, fi, t)
  else if String.equal ekind "LindexExpression" then
    let e1 = parse_exp (member "array" json) in
    let e2 = parse_exp (member "index" json) in
    Exp.Lindex (e1, e2)
  else if String.equal ekind "SizeofExpression" then
    let t = parse_sil_type_name (member "type" json) in
    let s = to_string (member "kind" json) in
    match s with
    | "exact" ->
        Exp.Sizeof {typ= t; nbytes= None; dynamic_length= None; subtype= Subtype.exact}
    | _ ->
        Logging.die InternalError "Subtype in Sizeof instruction is not 'exact'"
  else Logging.die InternalError "Unknown expression kind %s" ekind


and parse_struct_field (json : Safe.t) =
  let fi = parse_fieldident json in
  let t = parse_sil_type_name (member "type" json) in
  let annot = parse_item_annotation (member "annotation" json) in
  (fi, t, annot)


and parse_sil_type_name (json : Safe.t) : Typ.t =
  let type_kind = to_string (member "type_kind" json) in
  if String.equal type_kind "Tarray" then
    let t = parse_sil_type_name (member "content_type" json) in
    Typ.mk_array t
  else if String.equal type_kind "Tfloat" then
    let fkind = parse_fkind (member "kind" json) in
    Typ.mk (Typ.Tfloat fkind)
  else if String.equal type_kind "Tint" then
    let ikind = parse_ikind (member "kind" json) in
    Typ.mk (Typ.Tint ikind)
  else if String.equal type_kind "Tptr" then
    let t = parse_sil_type_name (member "type" json) in
    let pkind = parse_ptr_kind (member "kind" json) in
    Typ.mk (Typ.Tptr (t, pkind))
  else if String.equal type_kind "Tstruct" then
    let tn = typename_of_classname (to_string (member "struct_name" json)) in
    Typ.mk (Tstruct tn)
  else if String.equal type_kind "Tvar" then
    let tn = parse_typename (member "type_name" json) in
    Typ.mk (Typ.TVar (Typ.Name.name tn))
  else if String.equal type_kind "Tvoid" then StdTyp.void
  else if String.equal type_kind "Tenum" then
    (* Sil.Tenum (parse_list (parse_pair (fun n -> Mangled.from_string (to_string n)) parse_constant) value) *)
    Logging.die InternalError "Enums are not supported yet"
  else Logging.die InternalError "Unknown sil type kind %s" type_kind


and parse_item_annotation (json : Safe.t) : Annot.Item.t =
  let parse_annotation (json : Safe.t) =
    let class_name = to_string (member "class_name" json) in
    let p = member "params" json in
    let parameters = parse_list_parameters to_string p in
    {Annot.class_name; Annot.parameters}
  in
  parse_list
    (fun j ->
      let a = member "annotation" j in
      let v = member "visible" j in
      (parse_annotation a, to_bool v) )
    (member "annotations" json)


and parse_struct (json : Safe.t) =
  let fields = parse_list parse_struct_field (member "instance_fields" json) in
  let statics = parse_list parse_struct_field (member "static_fields" json) in
  let supers = parse_list parse_csu (member "supers" json) in
  let methods = parse_list parse_cil_procname (member "methods" json) in
  let annots = parse_item_annotation json in
  (fields, statics, supers, methods, annots)


let parse_method_annotation (json : Safe.t) : Annot.Method.t =
  let return = parse_item_annotation (member "return_value" json) in
  let params = parse_list parse_item_annotation (member "params" json) in
  {return; params}


let parse_captured_var (json : Safe.t) =
  let n = to_string (member "name" json) in
  let t = parse_sil_type_name (member "type" json) in
  CapturedVar.make ~name:(Mangled.from_string n) ~typ:t ~capture_mode:ByValue


let parse_proc_attributes_var (json : Safe.t) =
  let n = to_string (member "name" json) in
  let t = parse_sil_type_name (member "type" json) in
  (Mangled.from_string n, t, CapturedVar.ByValue)


let parse_proc_attributes_formals (json : Safe.t) =
  let n, t, _ = parse_proc_attributes_var json in
  (n, t)


let parse_proc_attributes_locals (json : Safe.t) : ProcAttributes.var_data =
  let n, t, _ = parse_proc_attributes_var json in
  let mib = to_bool (member "modify_in_block" json) in
  let ice = to_bool (member "is_const_expr" json) in
  {name= n; typ= t; modify_in_block= mib; is_constexpr= ice; is_declared_unused= false}


let parse_proc_attributes (json : Safe.t) =
  let access : ProcAttributes.access =
    match to_string (member "access" json) with
    | "Default" ->
        Default
    | "Public" ->
        Public
    | "Private" ->
        Private
    | "Protected" ->
        Protected
    | atype ->
        L.die InternalError "Unsupported access type %s" atype
  in
  let captured = parse_list parse_captured_var (member "captured" json) in
  let formals = parse_list parse_proc_attributes_formals (member "formals" json) in
  let locals = parse_list parse_proc_attributes_locals (member "locals" json) in
  let loc = parse_location (member "loc" json) in
  let file = loc.file in
  let proc_name = parse_cil_procname (member "proc_name" json) in
  { (ProcAttributes.default file proc_name) with
    access
  ; captured
  ; exceptions= parse_list to_string (member "exceptions" json)
  ; formals
  ; is_abstract= to_bool (member "is_abstract" json)
  ; is_bridge_method= to_bool (member "is_bridge_method" json)
  ; is_defined= to_bool (member "is_defined" json)
  ; is_synthetic_method= to_bool (member "is_synthetic_method" json)
  ; loc
  ; locals
  ; method_annotation= parse_method_annotation (member "method_annotations" json)
  ; ret_type= parse_sil_type_name (member "ret_type" json) }


let parse_call_flags (json : Safe.t) =
  { CallFlags.default with
    CallFlags.cf_virtual= to_bool (member "cf_virtual" json)
  ; CallFlags.cf_is_objc_block= to_bool (member "cf_is_objc_block" json) }


let parse_call_args (json : Safe.t) =
  let e = parse_exp (member "expression" json) in
  let t = parse_sil_type_name (member "type" json) in
  (e, t)


let parse_instr (json : Safe.t) =
  let instr_kind = to_string (member "instruction_kind" json) in
  let l = parse_location (member "location" json) in
  if String.equal instr_kind "Load" then
    let i = parse_ident (member "identifier" json) in
    let e = parse_exp (member "expression" json) in
    let t = parse_sil_type_name (member "type" json) in
    Sil.Load {id= i; e; root_typ= t; typ= t; loc= l}
  else if String.equal instr_kind "Store" then
    let e1 = parse_exp (member "lvalue" json) in
    let e2 = parse_exp (member "rvalue" json) in
    let t = parse_sil_type_name (member "type" json) in
    Sil.Store {e1; root_typ= t; typ= t; e2; loc= l}
  else if String.equal instr_kind "Prune" then
    let e = parse_exp (member "condition" json) in
    let f = to_bool (member "true_branch" json) in
    let k = parse_if_kind (member "if_kind" json) in
    Sil.Prune (e, l, f, k)
  else if String.equal instr_kind "Call" then
    let rs =
      (parse_ident (member "return_var" json), parse_sil_type_name (member "return_type" json))
    in
    let e = parse_exp (member "function_expression" json) in
    let ps = parse_list parse_call_args (member "args" json) in
    let fs = parse_call_flags (member "flags" json) in
    Sil.Call (rs, e, ps, l, fs)
  else Logging.die InternalError "Unknown instruction kind %s" instr_kind


(* This has the side-effect of inserting the procedure description into the CFG. *)
let parse_pdesc (cfg : Cfg.t) (pd_id_to_pd : Procdesc.t IntTbl.t) (start_nd_tbl : int IntTbl.t)
    (exit_nd_tbl : int IntTbl.t) (json : Safe.t) =
  let _attrs = parse_proc_attributes (member "pd_attributes" json) in
  let _id = to_int (member "pd_id" json) in
  (* Store away start/end node, to be filled in later *)
  IntTbl.add start_nd_tbl _id (to_int (member "pd_start_node" json)) ;
  IntTbl.add exit_nd_tbl _id (to_int (member "pd_exit_node" json)) ;
  (* let open Procdesc in *)
  let pd =
    let pname = _attrs.proc_name in
    match Procname.Hash.find_opt cfg pname with
    | Some pdesc ->
        pdesc
    | None ->
        Cfg.create_proc_desc cfg _attrs
  in
  IntTbl.add pd_id_to_pd _id pd


(* Expect the entire node json to be passed *)
let parse_stmt_nodekind (json : Safe.t) : Procdesc.Node.stmt_nodekind =
  let nk_comment = member "stmt_node_comment" json in
  match to_string (member "stmt_node_kind" json) with
  | "AssertionFailure" ->
      Procdesc.Node.AssertionFailure
  | "BetweenJoinAndExit" ->
      Procdesc.Node.BetweenJoinAndExit
  | "BinaryConditionalStmtInit" ->
      Procdesc.Node.BinaryConditionalStmtInit
  | "BinaryOperatorStmt" ->
      Procdesc.Node.BinaryOperatorStmt (to_string nk_comment)
  | "Call" ->
      Procdesc.Node.Call (to_string nk_comment)
  | "CallObjCNew" ->
      Procdesc.Node.CallObjCNew
  | "ClassCastException" ->
      Procdesc.Node.ClassCastException
  | "ConditionalStmtBranch" ->
      Procdesc.Node.ConditionalStmtBranch
  | "ConstructorInit" ->
      Procdesc.Node.ConstructorInit
  | "CXXDynamicCast" ->
      Procdesc.Node.CXXDynamicCast
  | "CXXNewExpr" ->
      Procdesc.Node.CXXNewExpr
  | "CXXStdInitializerListExpr" ->
      Procdesc.Node.CXXStdInitializerListExpr
  | "CXXTypeidExpr" ->
      Procdesc.Node.CXXTypeidExpr
  | "DeclStmt" ->
      Procdesc.Node.DeclStmt
  | "DefineBody" ->
      Procdesc.Node.DefineBody
  | "ExceptionHandler" ->
      Procdesc.Node.ExceptionHandler
  | "ExceptionsSink" ->
      Procdesc.Node.ExceptionsSink
  | "FinallyBranch" ->
      Procdesc.Node.FinallyBranch
  | "GCCAsmStmt" ->
      Procdesc.Node.GCCAsmStmt
  | "GenericSelectionExpr" ->
      Procdesc.Node.GenericSelectionExpr
  | "IfStmtBranch" ->
      Procdesc.Node.IfStmtBranch
  | "InitializeDynamicArrayLength" ->
      Procdesc.Node.InitializeDynamicArrayLength
  | "InitListExp" ->
      Procdesc.Node.InitListExp
  | "MessageCall" ->
      Procdesc.Node.MessageCall (to_string nk_comment)
  | "MethodBody" ->
      Procdesc.Node.MethodBody
  | "MonitorEnter" ->
      Procdesc.Node.MonitorEnter
  | "MonitorExit" ->
      Procdesc.Node.MonitorExit
  | "ObjCCPPThrow" ->
      Procdesc.Node.ObjCCPPThrow
  | "OutOfBound" ->
      Procdesc.Node.OutOfBound
  | "ReturnStmt" ->
      Procdesc.Node.ReturnStmt
  | "Skip" ->
      Procdesc.Node.Skip (to_string nk_comment)
  | "SwitchStmt" ->
      Procdesc.Node.SwitchStmt
  | "ThisNotNull" ->
      Procdesc.Node.ThisNotNull
  | "Throw" ->
      Procdesc.Node.Throw
  | "ThrowNPE" ->
      Procdesc.Node.ThrowNPE
  | "UnaryOperator" ->
      Procdesc.Node.UnaryOperator
  | snk ->
      Logging.die InternalError "Unknown stmt node kind %s" snk


let parse_prune_nodekind (json : Safe.t) : Procdesc.Node.prune_node_kind =
  match to_string json with
  | "ExceptionHandler" ->
      PruneNodeKind_ExceptionHandler
  | "FalseBranch" ->
      PruneNodeKind_FalseBranch
  | "InBound" ->
      PruneNodeKind_InBound
  | "IsInstance" ->
      PruneNodeKind_IsInstance
  | "MethodBody" ->
      PruneNodeKind_MethodBody
  | "NotNull" ->
      PruneNodeKind_NotNull
  | "TrueBranch" ->
      PruneNodeKind_TrueBranch
  | pnk ->
      Logging.die InternalError "Unknown prune node kind %s" pnk


let parse_nodekind (_pd_id_to_pd : Procdesc.t IntTbl.t) (json : Safe.t) =
  let nkname = to_string (member "nd_kind" json) in
  if String.equal nkname "StartNode" then Procdesc.Node.Start_node
  else if String.equal nkname "ExitNode" then Procdesc.Node.Exit_node
  else if String.equal nkname "StatementNode" then
    Procdesc.Node.Stmt_node (parse_stmt_nodekind json)
  else if String.equal nkname "JoinNode" then Procdesc.Node.Join_node
  else if String.equal nkname "PruneNode" then
    let f = to_bool (member "true_branch" json) in
    let ik = parse_if_kind (member "if_kind" json) in
    let d = parse_prune_nodekind (member "prune_node_kind" json) in
    Procdesc.Node.Prune_node (f, ik, d)
  else if String.equal nkname "SkipNode" then
    Procdesc.Node.Skip_node (to_string (member "skip_node_comment" json))
  else Logging.die InternalError "Unknown nodekind: %s" nkname


let parse_node (pd_id_to_pd : Procdesc.t IntTbl.t) (nd_id_to_node : Procdesc.Node.t IntTbl.t)
    (nd_id_to_exn_nodes : int list IntTbl.t) (nd_id_to_pred_nodes : int list IntTbl.t)
    (nd_id_to_succ_nodes : int list IntTbl.t) (json : Safe.t) =
  let nd_id = to_int (member "nd_id" json) in
  IntTbl.add nd_id_to_exn_nodes nd_id (parse_list to_int (member "nd_exn_ids" json)) ;
  let nd_instrs = parse_list parse_instr (member "nd_instrs" json) in
  let nd_kind = parse_nodekind pd_id_to_pd json in
  let nd_loc = parse_location (member "nd_loc" json) in
  IntTbl.add nd_id_to_pred_nodes nd_id (parse_list to_int (member "nd_pred_ids" json)) ;
  IntTbl.add nd_id_to_succ_nodes nd_id (parse_list to_int (member "nd_succ_ids" json)) ;
  let nd_proc_desc = IntTbl.find pd_id_to_pd (to_int (member "nd_proc_id" json)) in
  let node = Procdesc.create_node nd_proc_desc nd_loc nd_kind nd_instrs in
  IntTbl.add nd_id_to_node nd_id node ;
  node


let parse_cfg (json : Safe.t) =
  let cfg = Cfg.create () in
  (* These hold information that's in the procedure description or nodes, but can only be completed once we've parsed all nodes. *)
  let pd_id_to_pd = IntTbl.create 1000 in
  let pd_id_to_start_node = IntTbl.create 1000 in
  let pd_id_to_exit_node = IntTbl.create 1000 in
  let nd_id_to_node = IntTbl.create 1000 in
  let nd_id_to_exn_nodes = IntTbl.create 1000 in
  let nd_id_to_pred_nodes = IntTbl.create 1000 in
  let nd_id_to_succ_nodes = IntTbl.create 1000 in
  List.iter
    ~f:(fun (_, pdjson) -> parse_pdesc cfg pd_id_to_pd pd_id_to_start_node pd_id_to_exit_node pdjson)
    (to_assoc (member "procs" json)) ;
  let _ =
    parse_list
      (parse_node pd_id_to_pd nd_id_to_node nd_id_to_exn_nodes nd_id_to_pred_nodes
         nd_id_to_succ_nodes)
      (member "nodes" json)
  in
  (* Now fix up the dangling ends *)
  IntTbl.iter
    (fun pd_id pd ->
      let start_node = IntTbl.find nd_id_to_node (IntTbl.find pd_id_to_start_node pd_id) in
      let exit_node = IntTbl.find nd_id_to_node (IntTbl.find pd_id_to_exit_node pd_id) in
      Procdesc.set_start_node pd start_node ;
      Procdesc.set_exit_node pd exit_node )
    pd_id_to_pd ;
  IntTbl.iter
    (fun (nd_id : int) (node : Procdesc.Node.t) ->
      let exn_nodes =
        List.map ~f:(IntTbl.find nd_id_to_node) (IntTbl.find nd_id_to_exn_nodes nd_id)
      in
      let succ_nodes =
        List.map ~f:(IntTbl.find nd_id_to_node) (IntTbl.find nd_id_to_succ_nodes nd_id)
      in
      Procdesc.set_succs node ~normal:(Some succ_nodes) ~exn:(Some exn_nodes) )
    nd_id_to_node ;
  cfg


let parse_tenv_type (json : Safe.t) tenv =
  let tn = parse_typename (member "type_name" json) in
  let fields, statics, supers, methods, annots = parse_struct (member "type_struct" json) in
  ignore (Tenv.mk_struct tenv ~fields ~statics ~methods ~supers ~annots tn)


let parse_tenv (json : Safe.t) =
  let tenv = Tenv.create () in
  List.iter ~f:(fun entry -> parse_tenv_type entry tenv) (to_list json) ;
  tenv


let clear_caches () =
  Summary.OnDisk.clear_cache () ;
  Procname.SQLite.clear_cache ()


let analyze_json cfg_json tenv_json =
  clear_caches () ;
  InferAnalyze.register_active_checkers () ;
  if not Config.continue_analysis then
    if Config.reanalyze then (
      L.progress "Invalidating procedures to be reanalyzed@." ;
      Summary.OnDisk.reset_all ~filter:(Lazy.force Filtering.procedures_filter) () ;
      L.progress "Done@." )
    else if not Config.incremental_analysis then DBWriter.delete_all_specs () ;
  Printexc.record_backtrace true ;
  let tenv = parse_tenv (Yojson.Safe.from_file tenv_json) in
  let cfg = parse_cfg (Yojson.Safe.from_file cfg_json) in
  let source_file = SourceFile.create ~warn_on_error:false "./Program.cs" in
  (* let source_dir = DB.source_dir_from_source_file source_file in
     Utils.create_dir (DB.source_dir_to_string source_dir) ;
     let tenv_file = DB.source_dir_get_internal_file source_dir ".tenv" in
     let cfg_file = DB.source_dir_get_internal_file source_dir ".cfg" in
     Tenv.store_to_filename tenv tenv_file ; *)
  Tenv.store_global tenv ;
  Cfg.store source_file cfg ;
  SourceFiles.add source_file cfg Tenv.Global None ;
  (*Cfg.print_cfg_procs cfg ;*)
  Language.curr_language := Language.CIL ;
  let exe_env = Exe_env.mk () in
  Ondemand.analyze_file exe_env source_file ;
  if Config.write_html then Printer.write_all_html_files source_file ;
  ()<|MERGE_RESOLUTION|>--- conflicted
+++ resolved
@@ -57,19 +57,6 @@
   | "__new" ->
       BuiltinDecl.__new
   | "__new_array" ->
-<<<<<<< HEAD
-    BuiltinDecl.__new_array
-  | "__set_locked_attribute" ->
-    BuiltinDecl.__set_locked_attribute
-  | "__delete_locked_attribute" ->
-    BuiltinDecl.__delete_locked_attribute
-  | "__instanceof" ->
-    BuiltinDecl.__instanceof
-  (* We exclude this for now as it would require significant effort unrelated to our support of
-  null deref/resource leak/thread safety violation detection. *)
-  (*| "__unwrap_exception" ->
-    BuiltinDecl.__unwrap_exception*) 
-=======
       BuiltinDecl.__new_array
   | "__set_locked_attribute" ->
       BuiltinDecl.__set_locked_attribute
@@ -81,7 +68,6 @@
      null deref/resource leak/thread safety violation detection. *)
   (*| "__unwrap_exception" ->
     BuiltinDecl.__unwrap_exception*)
->>>>>>> 199f7074
   | _ ->
       let return_type =
         if String.equal Procname.CSharp.constructor_method_name method_name then None
