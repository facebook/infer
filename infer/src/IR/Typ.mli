--- conflicted
+++ resolved
@@ -275,12 +275,10 @@
 val pp_java : verbose:bool -> F.formatter -> t -> unit
 (** Pretty print a Java type. Raises if type isn't produced by the Java frontend *)
 
-<<<<<<< HEAD
 val pp_cs : verbose:bool -> F.formatter -> t -> unit
 (** Pretty print a Java type. Raises if type isn't produced by the CSharp frontend *)
-=======
+
 val pp_protocols : Pp.env -> F.formatter -> name list -> unit
->>>>>>> ae52fb47
 
 val to_string : t -> string
 
