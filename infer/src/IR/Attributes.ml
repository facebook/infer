--- conflicted
+++ resolved
@@ -76,23 +76,6 @@
         ProcAttributes.pp attr (Pp.option Procdesc.pp_signature) proc_desc ;
     let pname = attr.proc_name in
     let proc_uid = Procname.to_unique_id pname in
-<<<<<<< HEAD
-    if should_try_to_update proc_uid akind then (
-      let proc_name = Procname.SQLite.serialize pname in
-      let attr_kind = int64_of_attributes_kind akind in
-      let cfg = Procdesc.SQLite.serialize proc_desc in
-      let proc_attributes = ProcAttributes.SQLite.serialize attr in
-      let source_file = SourceFile.SQLite.serialize attr.loc.Location.file in
-      let callees =
-        Option.value_map proc_desc ~f:Procdesc.get_static_callees ~default:[]
-        |> Procname.SQLiteList.serialize
-      in
-      DBWriter.replace_attributes ~proc_uid ~proc_name ~attr_kind ~source_file ~proc_attributes ~cfg
-        ~callees ;
-      if Language.curr_language_is Language.CIL then (
-        update_source_file ~source_file:attr.loc.Location.file ~tenv:Tenv.Global ~integer_type_widths:None ~procname:pname ) ;
-      Procname.Hash.remove cache pname )
-=======
     let proc_name = Procname.SQLite.serialize pname in
     let cfg = Procdesc.SQLite.serialize proc_desc in
     let proc_attributes = ProcAttributes.SQLite.serialize attr in
@@ -102,8 +85,9 @@
       |> Procname.SQLiteList.serialize
     in
     DBWriter.replace_attributes ~proc_uid ~proc_name ~source_file ~proc_attributes ~cfg ~callees ;
+    if Language.curr_language_is Language.CIL then (
+      update_source_file ~source_file:attr.loc.Location.file ~tenv:Tenv.Global ~integer_type_widths:None ~procname:pname ) ;
     Procname.Hash.remove cache pname
->>>>>>> 46413be2
   in
   (load, clear_cache, store)
 
