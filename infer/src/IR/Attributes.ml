--- conflicted
+++ resolved
@@ -5,7 +5,6 @@
  * LICENSE file in the root directory of this source tree.
  *)
 
-<<<<<<< HEAD
  open! IStd
  module F = Format
  
@@ -137,110 +136,4 @@
        F.pp_print_string f "<undefined>"
    | ProcDefined ->
        F.pp_print_string f "<defined>"
- 
-=======
-open! IStd
-module F = Format
-
-type attributes_kind = ProcUndefined | ProcDefined [@@deriving compare, equal]
-
-let attributes_kind_to_int64 = [(ProcUndefined, Int64.zero); (ProcDefined, Int64.of_int 2)]
-
-let int64_of_attributes_kind a =
-  List.Assoc.find_exn ~equal:equal_attributes_kind attributes_kind_to_int64 a
-
-
-let deserialize_attributes_kind =
-  let int64_to_attributes_kind = List.Assoc.inverse attributes_kind_to_int64 in
-  function[@warning "-8"]
-  | Sqlite3.Data.INT n -> List.Assoc.find_exn ~equal:Int64.equal int64_to_attributes_kind n
-
-
-let proc_kind_of_attr (proc_attributes : ProcAttributes.t) =
-  if proc_attributes.is_defined then ProcDefined else ProcUndefined
-
-
-let should_try_to_update =
-  let find_more_defined_statement =
-    ResultsDatabase.register_statement
-      {|
-        SELECT attr_kind
-        FROM procedures
-        WHERE proc_uid = :uid
-              AND attr_kind > :akind
-      |}
-  in
-  fun proc_uid attr_kind ->
-    ResultsDatabase.with_registered_statement find_more_defined_statement ~f:(fun db find_stmt ->
-        Sqlite3.bind find_stmt 1 (* uid *) (Sqlite3.Data.TEXT proc_uid)
-        |> SqliteUtils.check_result_code db ~log:"should update bind pname_uid" ;
-        Sqlite3.bind find_stmt 2 (* :akind *) (Sqlite3.Data.INT (int64_of_attributes_kind attr_kind))
-        |> SqliteUtils.check_result_code db ~log:"should update bind attribute kind" ;
-        SqliteUtils.result_single_column_option ~finalize:false ~log:"Attributes.replace" db
-          find_stmt
-        |> (* there is no entry with a strictly larger "definedness" for that proc name *)
-        Option.is_none )
-
-
-let find =
-  let select_statement =
-    ResultsDatabase.register_statement "SELECT proc_attributes FROM procedures WHERE proc_uid = :k"
-  in
-  fun proc_uid ->
-    ResultsDatabase.with_registered_statement select_statement ~f:(fun db select_stmt ->
-        Sqlite3.bind select_stmt 1 (Sqlite3.Data.TEXT proc_uid)
-        |> SqliteUtils.check_result_code db ~log:"find bind proc name" ;
-        SqliteUtils.result_single_column_option ~finalize:false ~log:"Attributes.find" db
-          select_stmt
-        |> Option.map ~f:ProcAttributes.SQLite.deserialize )
-
-
-let load, clear_cache, store =
-  (* capture DB attribute cache: only keeps positive entries as analysis may add entries *)
-  let cache : ProcAttributes.t Procname.Hash.t = Procname.Hash.create 1 in
-  let load pname =
-    match Procname.Hash.find_opt cache pname with
-    | Some _ as result ->
-        result
-    | None ->
-        let result = find (Procname.to_unique_id pname) in
-        Option.iter result ~f:(Procname.Hash.add cache pname) ;
-        result
-  in
-  let clear_cache () = Procname.Hash.clear cache in
-  let store ~proc_desc (attr : ProcAttributes.t) =
-    if attr.is_defined && Option.is_none proc_desc then
-      Logging.die InternalError "Was given DEFINED procedure without procdesc: %a@."
-        ProcAttributes.pp attr ;
-    if (not attr.is_defined) && Option.is_some proc_desc then
-      Logging.die InternalError
-        "Was given UNDEFINED procedure WITH procdesc:@\nAttributes:%a@\nProcdesc:%a@."
-        ProcAttributes.pp attr (Pp.option Procdesc.pp_signature) proc_desc ;
-    let pname = attr.proc_name in
-    let akind = proc_kind_of_attr attr in
-    let proc_uid = Procname.to_unique_id pname in
-    if should_try_to_update proc_uid akind then (
-      let proc_name = Procname.SQLite.serialize pname in
-      let attr_kind = int64_of_attributes_kind akind in
-      let cfg = Procdesc.SQLite.serialize proc_desc in
-      let proc_attributes = ProcAttributes.SQLite.serialize attr in
-      let source_file = SourceFile.SQLite.serialize attr.loc.Location.file in
-      let callees =
-        Option.value_map proc_desc ~f:Procdesc.get_static_callees ~default:[]
-        |> Procname.SQLiteList.serialize
-      in
-      DBWriter.replace_attributes ~proc_uid ~proc_name ~attr_kind ~source_file ~proc_attributes ~cfg
-        ~callees ;
-      Procname.Hash.remove cache pname )
-  in
-  (load, clear_cache, store)
-
-
-let is_no_return pname = match load pname with Some {is_no_return} -> is_no_return | _ -> false
-
-let pp_attributes_kind f = function
-  | ProcUndefined ->
-      F.pp_print_string f "<undefined>"
-  | ProcDefined ->
-      F.pp_print_string f "<defined>"
->>>>>>> c1ed626a
+ 