--- conflicted
+++ resolved
@@ -182,15 +182,11 @@
   and name =
     | CStruct of QualifiedCppName.t
     | CUnion of QualifiedCppName.t
-<<<<<<< HEAD
-    | CppClass of QualifiedCppName.t * template_spec_info
-    | CSharpClass of CSharpClassName.t
-=======
     | CppClass of
         { name: QualifiedCppName.t
         ; template_spec_info: template_spec_info
         ; is_union: bool [@compare.ignore] }
->>>>>>> 0a517db2
+    | CSharpClass of CSharpClassName.t
     | JavaClass of JavaClassName.t
     | ObjcClass of QualifiedCppName.t * name list
     | ObjcProtocol of QualifiedCppName.t
