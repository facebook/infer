--- conflicted
+++ resolved
@@ -37,13 +37,9 @@
 
 val ttrue : t
 
-<<<<<<< HEAD
 val is_ttrue : t -> bool
 
-val and_equal : operand -> operand -> t -> (t * new_eqs) normalized
-=======
 val and_equal : operand -> operand -> t -> (t * new_eqs) SatUnsat.t
->>>>>>> e4b39714
 
 val and_less_equal : operand -> operand -> t -> (t * new_eqs) SatUnsat.t
 
