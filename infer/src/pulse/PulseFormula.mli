(*
 * Copyright (c) Facebook, Inc. and its affiliates.
 *
 * This source code is licensed under the MIT license found in the
 * LICENSE file in the root directory of this source tree.
 *)

open! IStd
module F = Format

(* NOTE: using [Var] for [AbstractValue] here since this is how "abstract values" are interpreted,
   in particular as far as arithmetic is concerned *)
module Var = PulseAbstractValue

(** {2 Arithmetic solver}

    Build formulas from SIL and tries to decide if they are (mostly un-)satisfiable. *)

type t [@@deriving yojson_of]

val pp : F.formatter -> t -> unit

val pp_with_pp_var : (F.formatter -> Var.t -> unit) -> F.formatter -> t -> unit
  [@@warning "-32"]
(** only used for unit tests *)

type 'a normalized = Unsat | Sat of 'a

type operand = LiteralOperand of IntLit.t | AbstractValueOperand of Var.t

(** {3 Build formulas} *)

(** some operations will return a set of new facts discovered that are relevant to communicate to
    the memory domain *)
type new_eq = EqZero of Var.t | Equal of Var.t * Var.t

type new_eqs = new_eq list

val ttrue : t

<<<<<<< HEAD
val is_ttrue : t -> bool

val and_equal : operand -> operand -> t -> t normalized
=======
val and_equal : operand -> operand -> t -> (t * new_eqs) normalized
>>>>>>> f411c7d1

val and_less_equal : operand -> operand -> t -> (t * new_eqs) normalized

val and_less_than : operand -> operand -> t -> (t * new_eqs) normalized

val and_equal_unop : Var.t -> Unop.t -> operand -> t -> (t * new_eqs) normalized

val and_equal_binop : Var.t -> Binop.t -> operand -> operand -> t -> (t * new_eqs) normalized

val prune_binop : negated:bool -> Binop.t -> operand -> operand -> t -> (t * new_eqs) normalized

(** {3 Operations} *)

val normalize : t -> (t * new_eqs) normalized
(** think a bit harder about the formula *)

val simplify : keep:Var.Set.t -> t -> (t * new_eqs) normalized

val and_fold_subst_variables :
     t
  -> up_to_f:t
  -> init:'acc
  -> f:('acc -> Var.t -> 'acc * Var.t)
  -> ('acc * t * new_eqs) normalized

val get_variables : t -> Var.Set.t
  
val is_known_zero : t -> Var.t -> bool

val as_int : t -> Var.t -> int option

val has_no_assumptions : t -> bool

(** {3 Notations} *)

include sig
  [@@@warning "-60"]

  (** Useful notations to deal with normalized formulas *)
  module SatUnsatMonad : sig
    [@@@warning "-32"]

    val map_normalized : ('a -> 'b) -> 'a normalized -> 'b normalized

    val ( >>| ) : 'a normalized -> ('a -> 'b) -> 'b normalized

    val ( let+ ) : 'a normalized -> ('a -> 'b) -> 'b normalized

    val bind_normalized : ('a -> 'b normalized) -> 'a normalized -> 'b normalized

    val ( >>= ) : 'a normalized -> ('a -> 'b normalized) -> 'b normalized

    val ( let* ) : 'a normalized -> ('a -> 'b normalized) -> 'b normalized
  end
end<|MERGE_RESOLUTION|>--- conflicted
+++ resolved
@@ -38,13 +38,9 @@
 
 val ttrue : t
 
-<<<<<<< HEAD
 val is_ttrue : t -> bool
 
-val and_equal : operand -> operand -> t -> t normalized
-=======
 val and_equal : operand -> operand -> t -> (t * new_eqs) normalized
->>>>>>> f411c7d1
 
 val and_less_equal : operand -> operand -> t -> (t * new_eqs) normalized
 
