(*
 * Copyright (c) Facebook, Inc. and its affiliates.
 *
 * This source code is licensed under the MIT license found in the
 * LICENSE file in the root directory of this source tree.
 *)

open! IStd
module CallEvent = PulseCallEvent
module Invalidation = PulseInvalidation
module Trace = PulseTrace
module ValueHistory = PulseValueHistory

type access_to_invalid_address =
  { calling_context: (CallEvent.t * Location.t) list
        (** the list of function calls leading to the issue being realised, which is an additional
            common prefix to the traces in the record *)
  ; invalidation: Invalidation.t
  ; invalidation_trace: Trace.t
        (** assuming we are in the calling context, the trace leads to [invalidation] without
            further assumptions *)
  ; access_trace: Trace.t
        (** assuming we are in the calling context, the trace leads to an access to the value
            invalidated in [invalidation_trace] without further assumptions *) }
<<<<<<< HEAD
[@@deriving compare,equal]
=======
[@@deriving equal, yojson_of]
>>>>>>> b2109fa0

(** an error to report to the user *)
type t =
  | AccessToInvalidAddress of access_to_invalid_address
  | MemoryLeak of {procname: Procname.t; allocation_trace: Trace.t; location: Location.t}
  | StackVariableAddressEscape of {variable: Var.t; history: ValueHistory.t; location: Location.t}
  | OrError of (t list * Location.t)
[@@deriving compare, equal]

val equal : t -> t -> bool

val get_message : ?print_loc:bool -> t -> string

val get_location : t -> Location.t

val get_issue_type : t -> IssueType.t

val get_trace : t -> Errlog.loc_trace<|MERGE_RESOLUTION|>--- conflicted
+++ resolved
@@ -22,11 +22,8 @@
   ; access_trace: Trace.t
         (** assuming we are in the calling context, the trace leads to an access to the value
             invalidated in [invalidation_trace] without further assumptions *) }
-<<<<<<< HEAD
-[@@deriving compare,equal]
-=======
-[@@deriving equal, yojson_of]
->>>>>>> b2109fa0
+[@@deriving compare,equal, yojson_of]
+
 
 (** an error to report to the user *)
 type t =
