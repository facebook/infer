--- conflicted
+++ resolved
@@ -633,13 +633,8 @@
         let invalid_caller = call_state.invalid_caller in
         let call_state = {call_state with astate; visited= AddressSet.empty} in
         (* apply the postcondition *)
-<<<<<<< HEAD
-        let astate, pre_subst = apply_post callee_proc_name call_location pre_post ~formals ~actuals call_state in
+        let astate, pre_subst = apply_post callee_proc_name call_location pre_post ~captured_vars_with_actuals ~formals ~actuals call_state in
         (update_modified_vars pre_post call_state.subst astate, pre_subst, invalid_caller)
-=======
-        apply_post callee_proc_name call_location pre_post ~captured_vars_with_actuals ~formals
-          ~actuals call_state
->>>>>>> 6c8fc85e
       with
       | Ok post ->
           Ok (Some post)
