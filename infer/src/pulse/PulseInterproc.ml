--- conflicted
+++ resolved
@@ -144,18 +144,6 @@
       ; rev_subst= AddressMap.add addr_caller addr_callee call_state.rev_subst } )
 
 
-<<<<<<< HEAD
-let pp f {AbductiveDomain.pre; post; path_condition; skipped_calls; status; local_ptrvars; nonref_formals;imm_params;mod_addrs} =
-  F.fprintf f "COND:@\n  @[%a@]@\n" PathCondition.pp path_condition ;
-  F.fprintf f "PRE:@\n  @[%a@]@\n" BaseDomain.pp (pre :> BaseDomain.t) ;
-  F.fprintf f "POST:@\n  @[%a@]@\n" BaseDomain.pp (post :> BaseDomain.t) ;
-  F.fprintf f "SKIPPED_CALLS:@ @[%a@]@\n" SkippedCalls.pp skipped_calls;
-  F.fprintf f "STATUS: @[%a]@\n" AbductiveDomain.PostStatus.pp status;
-  F.fprintf f "LOCAL PTRVARS: @[%a]@\n" Var.Set.pp local_ptrvars;
-  F.fprintf f "NONREF FORMALS: @[%a]@\n" Var.Set.pp nonref_formals;
-  F.fprintf f "IMM PARAMS: @[%a]@\n" Var.Set.pp imm_params;
-  F.fprintf f "MOD ADDRS: @[%a]@\n" AbstractValue.Set.pp mod_addrs
-=======
 (** HACK: we don't need to update the [rev_subst] of a call state when generating a fresh value for
     the caller because there's no chance that value appears anywhere else in the caller state, hence
     we cannot possibly get clashes about that caller value, which is the only thing [rev_subst] is
@@ -178,8 +166,6 @@
       (subst, ArrayAccess (typ, val_caller))
   | FieldAccess _ | TakeAddress | Dereference ->
       (subst, access_callee)
->>>>>>> 3685cc6f
-
 
 (* {3 reading the pre from the current state} *)
 
@@ -380,17 +366,6 @@
   | None ->
       (call_state.subst, BaseMemory.Edges.empty)
   | Some old_post_edges -> (
-<<<<<<< HEAD
-      match edges_pre_opt with
-      | None ->
-          old_post_edges
-      | Some edges_pre ->
-          (* TODO: should apply [call_state.subst] to [_access]! Actually, should rewrite the
-             whole [cell_pre] beforehand so that [Edges.merge] makes sense. *)
-          BaseMemory.Edges.filter old_post_edges ~f:(fun (access, _) ->
-              (* delete edge if some edge for the same access exists in the pre *)
-              not (BaseMemory.Edges.mem edges_pre access) ) )
-=======
     match edges_pre_opt with
     | None ->
         (call_state.subst, old_post_edges)
@@ -407,7 +382,6 @@
               not (BaseMemory.AccessSet.mem access_caller translated_accesses_pre) )
         in
         (subst, post_edges) )
->>>>>>> 3685cc6f
 
 
 let record_post_cell callee_proc_name call_loc ~edges_pre_opt
@@ -461,7 +435,6 @@
         let edges_pre_opt = BaseMemory.find_opt addr_callee (pre :> BaseDomain.t).BaseDomain.heap in
         let call_state_after_post =
           if is_cell_read_only ~edges_pre_opt ~cell_post:cell_callee_post then call_state
-<<<<<<< HEAD
           else (
             let attrs_post =
              if not Config.pulse_isl then _attrs_post else
@@ -473,11 +446,6 @@
             in
             record_post_cell callee_proc_name call_loc ~addr_callee ~edges_pre_opt ~addr_hist_caller
               ~cell_callee_post:(edges_post, attrs_post) call_state )
-=======
-          else
-            record_post_cell callee_proc_name call_loc ~edges_pre_opt addr_hist_caller
-              ~cell_callee_post call_state
->>>>>>> 3685cc6f
         in
         Memory.Edges.fold ~init:call_state_after_post edges_post
           ~f:(fun call_state (_access, (addr_callee_dest, _)) ->
