--- conflicted
+++ resolved
@@ -246,8 +246,6 @@
     and [y] being allocated separately. In those cases, the resulting path condition is
     {!PathCondition.false_}. *)
 
-<<<<<<< HEAD
-=======
 val initialize : AbstractValue.t -> t -> t
 (** Remove "Uninitialized" attribute of the given address *)
 
@@ -260,7 +258,6 @@
   -> t
   -> t
 (** Add "Uninitialized" attributes when a variable is declared or a memory is allocated by malloc. *)
->>>>>>> 3685cc6f
 
 module Topl : sig
   val small_step : Location.t -> PulseTopl.event -> t -> t
