(*
 * Copyright (c) Facebook, Inc. and its affiliates.
 *
 * This source code is licensed under the MIT license found in the
 * LICENSE file in the root directory of this source tree.
 *)

open! IStd
module F = Format
open PulseBasicInterface
module BaseAddressAttributes = PulseBaseAddressAttributes
module BaseDomain = PulseBaseDomain
module BaseMemory = PulseBaseMemory
module BaseStack = PulseBaseStack
module VarSet = Var.Set

(** Layer on top of {!BaseDomain} to propagate operations on the current state to the pre-condition
    when necessary

    The abstract type [t] is a pre/post pair in the style of biabduction. *)

(** signature common to the "normal" [Domain], representing the post at the current program point,
    and the inverted [PreDomain], representing the inferred pre-condition*)
module type BaseDomainSig = sig
  (* private because the lattice is not the same for preconditions and postconditions so we don't
     want to confuse them *)
  type t = private BaseDomain.t [@@deriving yojson_of]

  val yojson_of_t : t -> Yojson.Safe.t

  val empty : t

  val update : ?stack:BaseStack.t -> ?heap:BaseMemory.t -> ?attrs:BaseAddressAttributes.t -> t -> t

  val filter_addr : f:(AbstractValue.t -> bool) -> t -> t
  (** filter both heap and attrs *)

  val filter_addr_with_discarded_addrs :
    f:(AbstractValue.t -> bool) -> t -> t * AbstractValue.t list
  (** compute new state containing only reachable addresses in its heap and attributes, as well as
      the list of discarded unreachable addresses *)

  val pp : F.formatter -> t -> unit
end

(** The post abstract state at each program point, or current state. *)
module PostDomain : BaseDomainSig

(** The inferred pre-condition at each program point, biabduction style.

    NOTE: [PreDomain] and [Domain] theoretically differ in that [PreDomain] should be the inverted
    lattice of [Domain], but since we never actually join states or check implication the two
    collapse into one. * *)
module PreDomain : BaseDomainSig
module PostStatus : sig
    type t = Ok | Er  of Diagnostic.t option
    val pp : Format.formatter -> t -> unit
    val eq: t -> t -> bool
end

(** biabduction-style pre/post state + skipped calls *)
type t = private
  { post: PostDomain.t  (** state at the current program point*)
  ; pre: PreDomain.t  (** inferred pre at the current program point *)
  ; topl: PulseTopl.state  (** state at of the Topl monitor at the current program point *)
  ; skipped_calls: SkippedCalls.t  (** set of skipped calls *)
  ; path_condition: PathCondition.t  (** arithmetic facts *)
  ; status: PostStatus.t
  ; local_ptrvars : VarSet.t
  ; nonref_formals : VarSet.t
  ; imm_params : VarSet.t
  ; mod_addrs : AbstractValue.Set.t }

val leq : lhs:t -> rhs:t -> bool

val pp : Format.formatter -> t -> unit

val mk_initial : Procdesc.t -> t

val get_pre : t -> BaseDomain.t

val get_post : t -> BaseDomain.t

(** stack operations like {!BaseStack} but that also take care of propagating facts to the
    precondition *)
module Stack : sig
  val add : Var.t -> BaseStack.value -> t -> t

  val remove_vars : Var.t list -> t -> t

  val fold : (Var.t -> BaseStack.value -> 'a -> 'a) -> t -> 'a -> 'a

  val find_opt : Var.t -> t -> BaseStack.value option

  val eval : Location.t -> ValueHistory.t -> Var.t -> t -> t * (AbstractValue.t * ValueHistory.t)
  (** return the value of the variable in the stack or create a fresh one if needed *)

  val mem : Var.t -> t -> bool

  val exists : (Var.t -> BaseStack.value -> bool) -> t -> bool

  val keys : t -> Var.t list
end

(** memory operations like {!BaseMemory} but that also take care of propagating facts to the
    precondition *)
module Memory : sig
  module Access = BaseMemory.Access
  module Edges = BaseMemory.Edges

  val map_post_heap :
    f:(BaseMemory.t -> BaseMemory.t)
    -> t
    -> t

  val map_pre_heap :
    f:(BaseMemory.t -> BaseMemory.t)
    -> t
    -> t
    
  val add_edge :
       AbstractValue.t * ValueHistory.t
    -> Access.t
    -> AbstractValue.t * ValueHistory.t
    -> Location.t
    -> t
    -> t

  val register_address: AbstractValue.t -> t -> t

  val remove_address: AbstractValue.t -> t -> t

  val eval_edge :
    AbstractValue.t * ValueHistory.t -> Access.t -> t -> t * (AbstractValue.t * ValueHistory.t)
  (** [eval_edge (addr,hist) access astate] follows the edge [addr --access--> .] in memory and
      returns what it points to or creates a fresh value if that edge didn't exist. *)

  val find_opt : AbstractValue.t -> t -> BaseMemory.Edges.t option

  val find_edge_opt : AbstractValue.t -> Access.t -> t -> (AbstractValue.t * ValueHistory.t) option

  val find_edges_opt : AbstractValue.t -> t -> Edges.t option
end

(** attribute operations like {!BaseAddressAttributes} but that also take care of propagating facts
    to the precondition *)
module AddressAttributes : sig
  val map_pre_attrs :
    f:(BaseAddressAttributes.t -> BaseAddressAttributes.t)
    -> t
    -> t

  val map_post_attrs :
    f:(BaseAddressAttributes.t -> BaseAddressAttributes.t)
    -> t
    -> t
    
  val abduce_and_add : AbstractValue.t -> Attributes.t -> t -> t
  (** add the attributes to both the current state and, if meaningful, the pre *)

  val abduce_attrs : AbstractValue.t -> Attributes.t -> t -> t


  val add_one : AbstractValue.t -> Attribute.t -> t -> t
  (** add the attribute only to the post *)

  val add_attrs : AbstractValue.t -> Attributes.t -> t -> t

  val check_valid : Trace.t -> AbstractValue.t -> t -> (t, Invalidation.t * Trace.t) result

  val invalidate : AbstractValue.t * ValueHistory.t -> Invalidation.t -> Location.t -> t -> t

  val allocate : Procname.t -> AbstractValue.t * ValueHistory.t -> Location.t -> t -> t

  val add_dynamic_type : Typ.Name.t -> AbstractValue.t -> t -> t

  val remove_allocation_attr : AbstractValue.t -> t -> t

  val remove_must_be_valid_attr : AbstractValue.t -> t -> t

  val get_closure_proc_name : AbstractValue.t -> t -> Procname.t option

  val is_end_of_collection : AbstractValue.t -> t -> bool

  val mark_as_end_of_collection : AbstractValue.t -> t -> t

  val is_pre_invalid_const : AbstractValue.t -> t -> bool

  val is_std_vector_reserved : AbstractValue.t -> t -> bool

  val std_vector_reserve : AbstractValue.t -> t -> t

  val find_opt : AbstractValue.t -> t -> Attributes.t option

  val check_valid_and_abduce : Procname.t -> Trace.t -> AbstractValue.t -> ?null_noop:bool -> bool -> bool -> t -> (t list, Invalidation.t * Trace.t * t) result

end


val is_local : Var.t -> t -> bool

val find_post_cell_opt : AbstractValue.t -> t -> BaseDomain.cell option

val discard_unreachable : t -> t * AbstractValue.Set.t * AbstractValue.t list
(** garbage collect unreachable addresses in the state to make it smaller and return the new state,
    the live addresses, and the discarded addresses that used to have attributes attached *)

val add_skipped_call : Procname.t -> Trace.t -> t -> t

val add_skipped_calls : SkippedCalls.t -> t -> t

val set_status : PostStatus.t -> t -> t

val set_er_status : t -> t

val remove_imm_param : Var.t -> t -> t

val add_mod_addr : AbstractValue.t -> t -> t

val remove_local_var : Var.t -> t -> t
  


val set_path_condition : PathCondition.t -> t -> t

(** private type to make sure {!summary_of_post} is always called when creating summaries *)
type summary = private t [@@deriving yojson_of]

val summary_of_post : Procdesc.t -> t -> summary SatUnsat.t
(** trim the state down to just the procedure's interface (formals and globals), and simplify and
    normalize the state *)

val invalidate_locals : Procdesc.t -> t -> t

val set_post_edges : AbstractValue.t -> BaseMemory.Edges.t -> t -> t
(** directly set the edges for the given address, bypassing abduction altogether *)

val set_post_cell : AbstractValue.t * ValueHistory.t -> BaseDomain.cell -> Location.t -> t -> t
(** directly set the edges and attributes for the given address, bypassing abduction altogether *)

val incorporate_new_eqs : t -> PathCondition.t * PathCondition.new_eqs -> PathCondition.t
(** Check that the new equalities discovered are compatible with the current pre and post heaps,
    e.g. [x = 0] is not compatible with [x] being allocated, and [x = y] is not compatible with [x]
    and [y] being allocated separately. In those cases, the resulting path condition is
    {!PathCondition.false_}. *)
<<<<<<< HEAD
=======

module Topl : sig
  val small_step : Location.t -> PulseTopl.event -> t -> t

  val large_step :
       call_location:Location.t
    -> callee_proc_name:Procname.t
    -> substitution:(AbstractValue.t * ValueHistory.t) AbstractValue.Map.t
    -> ?condition:PathCondition.t
    -> callee_prepost:PulseTopl.state
    -> t
    -> t

  val get : summary -> PulseTopl.state
end
>>>>>>> e4b39714
<|MERGE_RESOLUTION|>--- conflicted
+++ resolved
@@ -243,8 +243,7 @@
     e.g. [x = 0] is not compatible with [x] being allocated, and [x = y] is not compatible with [x]
     and [y] being allocated separately. In those cases, the resulting path condition is
     {!PathCondition.false_}. *)
-<<<<<<< HEAD
-=======
+
 
 module Topl : sig
   val small_step : Location.t -> PulseTopl.event -> t -> t
@@ -259,5 +258,4 @@
     -> t
 
   val get : summary -> PulseTopl.state
-end
->>>>>>> e4b39714
+end