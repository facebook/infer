--- conflicted
+++ resolved
@@ -328,26 +328,27 @@
           (* [*lhs_exp := rhs_exp] *)
           let event = ValueHistory.Assignment loc in
           let result =
-<<<<<<< HEAD
             if not Config.pulse_isl then
-              (let* astate, (rhs_addr, rhs_history) = PulseOperations.eval loc rhs_exp astate in
-              let* astate, lhs_addr_hist = PulseOperations.eval loc lhs_exp astate in
-              let* astate =
-                PulseOperations.write_deref loc ~ref:lhs_addr_hist
-                    ~obj:(rhs_addr, event :: rhs_history)
-                    astate
-              in
-	      let astate =
-                if Topl.is_deep_active () then topl_store_step loc ~lhs:lhs_exp ~rhs:rhs_exp astate
-                 else astate
-              in
-              match lhs_exp with
-              | Lvar pvar when Pvar.is_return pvar ->
-                 PulseOperations.check_address_escape_list loc proc_desc rhs_addr rhs_history [astate]
-              | _ ->
-                 Ok [astate])
+              (let* astate, (rhs_addr, rhs_history) =
+              PulseOperations.eval NoAccess loc rhs_exp astate
+            in
+            let* astate, lhs_addr_hist = PulseOperations.eval Write loc lhs_exp astate in
+            let* astate =
+              PulseOperations.write_deref loc ~ref:lhs_addr_hist
+                ~obj:(rhs_addr, event :: rhs_history)
+                astate
+            in
+            let astate =
+              if Topl.is_deep_active () then topl_store_step loc ~lhs:lhs_exp ~rhs:rhs_exp astate
+              else astate
+            in
+            match lhs_exp with
+            | Lvar pvar when Pvar.is_return pvar ->
+                PulseOperations.check_address_escape loc proc_desc rhs_addr rhs_history astate
+            | _ ->
+                Ok astate)
             else
-              (let* astate, (rhs_addr, rhs_history) = PulseOperations.eval loc rhs_exp astate in
+              (let* astate, (rhs_addr, rhs_history) = PulseOperations.eval NoAccess loc rhs_exp astate in
                let astate = AbductiveDomain.add_mod_addr rhs_addr astate in
                let astate = update_imm_var lhs_exp astate in
                let* is_biad, ls_astate_lhs_addr_hist = PulseOperations.eval_structure proc_desc loc lhs_exp astate in
@@ -376,26 +377,6 @@
                  PulseOperations.check_address_escape_list loc proc_desc rhs_addr rhs_history astates
               | _ ->
                  Ok astates)
-=======
-            let* astate, (rhs_addr, rhs_history) =
-              PulseOperations.eval NoAccess loc rhs_exp astate
-            in
-            let* astate, lhs_addr_hist = PulseOperations.eval Write loc lhs_exp astate in
-            let* astate =
-              PulseOperations.write_deref loc ~ref:lhs_addr_hist
-                ~obj:(rhs_addr, event :: rhs_history)
-                astate
-            in
-            let astate =
-              if Topl.is_deep_active () then topl_store_step loc ~lhs:lhs_exp ~rhs:rhs_exp astate
-              else astate
-            in
-            match lhs_exp with
-            | Lvar pvar when Pvar.is_return pvar ->
-                PulseOperations.check_address_escape loc proc_desc rhs_addr rhs_history astate
-            | _ ->
-                Ok astate
->>>>>>> 3685cc6f
           in
           report_on_error analysis_data result)
       | Prune (condition, loc, _is_then_branch, _if_kind) ->
