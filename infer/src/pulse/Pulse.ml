--- conflicted
+++ resolved
@@ -259,7 +259,7 @@
     let astates = List.fold ~f:call_dealloc dealloc_data ~init:[Domain.ContinueProgram astate] in
     (astates, ret_vars)
 
-<<<<<<< HEAD
+
   let update_imm_var lhs_exp astate=
     let rec update exp=
       match (exp : Exp.t) with
@@ -271,11 +271,7 @@
     in
     update lhs_exp
  
-  let exec_instr (astate : Domain.t) ({InterproceduralAnalysis.proc_desc} as analysis_data)
-=======
-
   let exec_instr_aux (astate : Domain.t) ({InterproceduralAnalysis.proc_desc} as analysis_data)
->>>>>>> 559dc82b
       _cfg_node (instr : Sil.instr) : Domain.t list =
     match astate with
     | AbortProgram _ | LatentAbortProgram _ ->
@@ -312,7 +308,6 @@
           (* [*lhs_exp := rhs_exp] *)
           let event = ValueHistory.Assignment loc in
           let result =
-<<<<<<< HEAD
             if not Config.pulse_isl then
               (let* astate, (rhs_addr, rhs_history) = PulseOperations.eval loc rhs_exp astate in
               let* astate, lhs_addr_hist = PulseOperations.eval loc lhs_exp astate in
@@ -320,6 +315,10 @@
                 PulseOperations.write_deref loc ~ref:lhs_addr_hist
                     ~obj:(rhs_addr, event :: rhs_history)
                     astate
+              in
+	      let astate =
+                if Topl.is_deep_active () then topl_store_step loc ~lhs:lhs_exp ~rhs:rhs_exp astate
+                 else astate
               in
               match lhs_exp with
               | Lvar pvar when Pvar.is_return pvar ->
@@ -356,24 +355,6 @@
                  PulseOperations.check_address_escape_list loc proc_desc rhs_addr rhs_history astates
               | _ ->
                  Ok astates)
-=======
-            let* astate, (rhs_addr, rhs_history) = PulseOperations.eval loc rhs_exp astate in
-            let* astate, lhs_addr_hist = PulseOperations.eval loc lhs_exp astate in
-            let* astate =
-              PulseOperations.write_deref loc ~ref:lhs_addr_hist
-                ~obj:(rhs_addr, event :: rhs_history)
-                astate
-            in
-            let astate =
-              if Topl.is_deep_active () then topl_store_step loc ~lhs:lhs_exp ~rhs:rhs_exp astate
-              else astate
-            in
-            match lhs_exp with
-            | Lvar pvar when Pvar.is_return pvar ->
-                PulseOperations.check_address_escape loc proc_desc rhs_addr rhs_history astate
-            | _ ->
-                Ok astate
->>>>>>> upstream/master
           in
           report_on_error analysis_data result)
       | Prune (condition, loc, _is_then_branch, _if_kind) ->
@@ -424,10 +405,6 @@
       | Metadata (Abstract _ | VariableLifetimeBegins _ | Nullify _ | Skip) ->
           [Domain.ContinueProgram astate] ))
 
-
-<<<<<<< HEAD
-  let pp_session_name _node fmt = F.pp_print_string fmt (if not Config.pulse_isl then "Pulse" else "Pil")
-=======
   let exec_instr astate analysis_data cfg_node instr =
     (* Sometimes instead of stopping on contradictions a false path condition is recorded
        instead. Prune these early here so they don't spuriously count towards the disjunct limit. *)
@@ -436,7 +413,6 @@
 
 
   let pp_session_name _node fmt = F.pp_print_string fmt "Pulse"
->>>>>>> 559dc82b
 end
 
 module DisjunctiveAnalyzer =
@@ -453,9 +429,10 @@
   let initial = [ExecutionDomain.mk_initial proc_desc] in
   match DisjunctiveAnalyzer.compute_post analysis_data ~initial proc_desc with
   | Some posts ->
-<<<<<<< HEAD
-     if not Config.pulse_isl then
-       Some (PulseSummary.of_posts proc_desc posts)
+      if not Config.pulse_isl then
+        let summary = PulseSummary.of_posts proc_desc posts in
+        report_topl_errors proc_desc err_log summary ;
+        Some summary
      else
        (let simpl_er_posts, re_posts, abort_posts, is_raised_er =
           List.fold posts ~init:([], [], [], false) ~f:(fun (r1, re, ra, r3) post ->
@@ -480,11 +457,8 @@
             ()
         in
         let simpl_posts = (List.map simpl_er_posts ~f:(fun astate -> ExecutionDomain.ContinueProgram astate))@re_posts@abort_posts in
-        Some (PulseSummary.of_posts proc_desc simpl_posts))
-=======
-      let summary = PulseSummary.of_posts proc_desc posts in
-      report_topl_errors proc_desc err_log summary ;
-      Some summary
->>>>>>> upstream/master
+        et summary = PulseSummary.of_posts proc_desc simpl_posts in
+        report_topl_errors proc_desc err_log summary ;
+        Some summary)
   | None ->
       None