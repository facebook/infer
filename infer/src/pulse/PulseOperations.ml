--- conflicted
+++ resolved
@@ -362,7 +362,7 @@
 let write_access_update pname location addr_trace_ref access addr_trace_obj astate=
   let live_addresses = BaseDomain.reachable_addresses_from Var.appears_in_source_code (astate.AbductiveDomain.post :> BaseDomain.t) in
   let astate = Memory.add_edge addr_trace_ref access addr_trace_obj location astate
-             (* |> Memory.map_pre_heap ~f:(BaseMemory.add_edge (fst addr_trace_ref) access addr_trace_obj) *)  in
+    (* |> Memory.map_pre_heap ~f:(BaseMemory.add_edge (fst addr_trace_ref) access addr_trace_obj) *)  in
   let live_addresses_after = BaseDomain.reachable_addresses_from Var.appears_in_source_code (astate.AbductiveDomain.post :> BaseDomain.t) in
   let unreachable_addrs = AbstractValue.Set.diff live_addresses live_addresses_after in
   check_memory_leak pname location unreachable_addrs astate
@@ -552,16 +552,16 @@
   if Procname.is_java pname then
       Ok astate
   else
-      let check_memory_leak result attributes = check_memory_abdleak_attrs location astate result attributes in
-      match astate.AbductiveDomain.status with
-      | AbductiveDomain.PostStatus.Ok ->
-         List.fold unreachable_addrs (* ~init:(Ok ()) *) ~init:(Ok astate) ~f:(fun res addr ->
-                 match AbductiveDomain.AddressAttributes.find_opt addr astate with
-                 | Some unreachable_attrs ->
-                    check_memory_leak res unreachable_attrs
-                 | None ->
-                    res )
-      | AbductiveDomain.PostStatus.Er _ -> Ok astate
+    let check_memory_leak result attributes = check_memory_abdleak_attrs location astate result attributes in
+    match astate.AbductiveDomain.status with
+    | AbductiveDomain.PostStatus.Ok ->
+        List.fold unreachable_addrs (* ~init:(Ok ()) *) ~init:(Ok astate) ~f:(fun res addr ->
+            match AbductiveDomain.AddressAttributes.find_opt addr astate with
+            | Some unreachable_attrs ->
+                check_memory_leak res unreachable_attrs
+            | None ->
+                res )
+    | AbductiveDomain.PostStatus.Er _ -> Ok astate
 
 let get_dynamic_type_unreachable_values vars astate =
   (* For each unreachable address we find a root variable for it; if there is
@@ -680,11 +680,7 @@
     with
     | (Sat (Error _) | Unsat) as path_result ->
         path_result
-<<<<<<< HEAD
-    | FeasiblePath (Ok (post, return_val_opt, subst)) ->
-=======
-    | Sat (Ok (post, return_val_opt)) ->
->>>>>>> e4b39714
+    | Sat (Ok (post, return_val_opt, subst)) ->
         let event = ValueHistory.Call {f= Call callee_pname; location= call_loc; in_call= []} in
         let post =
           match return_val_opt with
@@ -698,35 +694,27 @@
   let open ExecutionDomain in
   let open SatUnsat.Import in
   match callee_exec_state with
-<<<<<<< HEAD
-  | AbortProgram astate ->
-    if not Config.pulse_isl then
-      map_call_result
-        (astate :> AbductiveDomain.t)
-        ~f:(fun astate ->
-          let astate_summary = AbductiveDomain.summary_of_post caller_proc_desc astate in
-          FeasiblePath (Ok ((AbortProgram astate_summary), (AbstractValue.Map.empty))) )
-     else
-        Ok ( (callee_exec_state, (AbstractValue.Map.empty)))
   | ContinueProgram astate ->
-      map_call_result astate ~f:(fun astate -> FeasiblePath (Ok (ContinueProgram astate, subst)))
-  | ExitProgram astate ->
-      map_call_result astate ~f:(fun astate -> FeasiblePath (Ok (ExitProgram astate, subst)))
-  | LatentAbortProgram {astate; latent_issue} ->
+      map_call_result astate ~f:(fun astate -> Sat (Ok (ContinueProgram astate, subst)))
+  | AbortProgram astate | ExitProgram astate | LatentAbortProgram {astate} ->
       map_call_result
         (astate :> AbductiveDomain.t)
         ~f:(fun astate subst ->
-          let astate_summary = AbductiveDomain.summary_of_post caller_proc_desc astate in
-          if PulseArithmetic.is_unsat_cheap (astate_summary :> AbductiveDomain.t) then
-            InfeasiblePath
-          else
-            let latent_issue =
-              LatentIssue.add_call (CallEvent.Call callee_pname, call_loc) latent_issue
-            in
-            FeasiblePath
-              ( if LatentIssue.should_report astate_summary then
+            let astate_summary = AbductiveDomain.summary_of_post caller_proc_desc astate in
+            match callee_exec_state with
+            | ContinueProgram _ ->
+                assert false
+            | AbortProgram _ ->
+                Ok (AbortProgram astate_summary)
+            | ExitProgram _ ->
+                Ok (ExitProgram astate_summary)
+            | LatentAbortProgram {latent_issue} ->
+                let latent_issue =
+                  LatentIssue.add_call (CallEvent.Call callee_pname, call_loc) latent_issue
+                in
+                if LatentIssue.should_report astate_summary then
                   Error (LatentIssue.to_diagnostic latent_issue, (astate_summary :> AbductiveDomain.t))
-                else Ok ((LatentAbortProgram {astate= astate_summary; latent_issue}), subst) ) )
+                else Ok ((LatentAbortProgram {astate= astate_summary; latent_issue}), subst) )
 
 let check_all_invalid callees_callers_match callee_proc_name call_location astate =
   let res = (match astate.AbductiveDomain.status with
@@ -775,33 +763,6 @@
     )
     | _ -> Ok call_astate
   
-=======
-  | ContinueProgram astate ->
-      map_call_result astate ~f:(fun astate -> Sat (Ok (ContinueProgram astate)))
-  | AbortProgram astate | ExitProgram astate | LatentAbortProgram {astate} ->
-      map_call_result
-        (astate :> AbductiveDomain.t)
-        ~f:(fun astate ->
-          let+ astate_summary = AbductiveDomain.summary_of_post caller_proc_desc astate in
-          match callee_exec_state with
-          | ContinueProgram _ ->
-              assert false
-          | AbortProgram _ ->
-              Ok (AbortProgram astate_summary)
-          | ExitProgram _ ->
-              Ok (ExitProgram astate_summary)
-          | LatentAbortProgram {latent_issue} ->
-              let latent_issue =
-                LatentIssue.add_call (CallEvent.Call callee_pname, call_loc) latent_issue
-              in
-              if LatentIssue.should_report astate_summary then
-                Error
-                  ( LatentIssue.to_diagnostic latent_issue
-                  , (astate_summary : AbductiveDomain.summary :> AbductiveDomain.t) )
-              else Ok (LatentAbortProgram {astate= astate_summary; latent_issue}) )
-
-
->>>>>>> e4b39714
 let get_captured_actuals location ~captured_vars ~actual_closure astate =
   let* astate, this_value_addr = eval_access location actual_closure Dereference astate in
   let+ _, astate, captured_vars_with_actuals =
@@ -827,15 +788,9 @@
       in
       let captured_vars =
         Procdesc.get_captured callee_proc_desc
-<<<<<<< HEAD
-        |> List.map ~f:(fun (mangled, _, _) ->
-            let pvar = Pvar.mk mangled callee_pname in
-            Var.of_pvar pvar )
-=======
         |> List.map ~f:(fun {CapturedVar.name; capture_mode} ->
                let pvar = Pvar.mk name callee_pname in
                (Var.of_pvar pvar, capture_mode) )
->>>>>>> e4b39714
       in
       let+ astate, captured_vars_with_actuals =
         match actuals with
