(*
 * Copyright (c) Facebook, Inc. and its affiliates.
 *
 * This source code is licensed under the MIT license found in the
 * LICENSE file in the root directory of this source tree.
 *)
open! IStd
module L = Logging
open IResult.Let_syntax
open PulseBasicInterface
open PulseDomainInterface

type t = AbductiveDomain.t

type 'a access_result = ('a, Diagnostic.t * t) result

let ok_continue post = Ok [ExecutionDomain.ContinueProgram post]

let check_addr_access location (address, history) astate =
  let access_trace = Trace.Immediate {location; history} in
  AddressAttributes.check_valid access_trace address astate
  |> Result.map_error ~f:(fun (invalidation, invalidation_trace) ->
         ( Diagnostic.AccessToInvalidAddress
             {calling_context= []; invalidation; invalidation_trace; access_trace}
         , astate ) )

let is_top_post astate=
   let imm_params = astate.AbductiveDomain.imm_params in
   if Var.Set.is_empty imm_params then
      true
   else
      let imm_addresses = BaseDomain.reachable_addresses_from (fun var -> Var.Set.mem var imm_params) (astate.AbductiveDomain.post :> BaseDomain.t) in
      let imm_addresses = AbstractValue.Set.diff imm_addresses astate.AbductiveDomain.mod_addrs in
      let post_pc = PathCondition.simplify ~keep:imm_addresses astate.AbductiveDomain.path_condition in
      PathCondition.is_true post_pc

let is_top_pre astate=
    let pre_formal_addresses = BaseDomain.reachable_addresses_from (fun var -> Var.Set.mem var astate.AbductiveDomain.nonref_formals) (astate.AbductiveDomain.pre :> BaseDomain.t) in
    BaseAddressAttributes.is_empty_heap_attrs pre_formal_addresses (astate.AbductiveDomain.pre :> BaseDomain.t).attrs

let is_must_bug astate=
  is_top_pre astate && is_top_post astate
  
let check_and_abduce_addr_access procname location (address, history) ?null_noop:(null_noop=false) astate =
  let access_trace = Trace.Immediate {location; history} in
  (* let+ astates = *)
  let res = AddressAttributes.check_valid_and_abduce procname access_trace address ~null_noop:null_noop (PulseArithmetic.is_known_neq_zero astate address) (PulseArithmetic.is_known_zero astate address) astate in
  match res with
    | Error (invalidation, invalidation_trace, astate) ->
       if is_must_bug astate then
           Error (Diagnostic.AccessToInvalidAddress {calling_context= []; invalidation; invalidation_trace; access_trace}, astate)
       else Ok [AddressAttributes.add_one address (Attribute.Invalid (invalidation, access_trace)) astate]
    | Ok astates ->
       Ok astates

module Closures = struct
  module Memory = AbductiveDomain.Memory

  let fake_capture_field_prefix = "__capture_"

  let mk_fake_field ~id =
    Fieldname.make
      (Typ.CStruct (QualifiedCppName.of_list ["std"; "function"]))
      (Printf.sprintf "%s%d" fake_capture_field_prefix id)


  let is_captured_fake_access (access : _ HilExp.Access.t) =
    match access with
    | FieldAccess fieldname
      when String.is_prefix ~prefix:fake_capture_field_prefix (Fieldname.to_string fieldname) ->
        true
    | _ ->
        false


  let mk_capture_edges captured =
    List.foldi captured ~init:Memory.Edges.empty ~f:(fun id edges captured_addr_trace ->
        Memory.Edges.add (HilExp.Access.FieldAccess (mk_fake_field ~id)) captured_addr_trace edges )


  let check_captured_addresses action lambda_addr (astate : t) =
    match AbductiveDomain.find_post_cell_opt lambda_addr astate with
    | None ->
        Ok astate
    | Some (edges, attributes) ->
        let+ () =
          IContainer.iter_result ~fold:Attributes.fold attributes ~f:(function
            | Attribute.Closure _ ->
                IContainer.iter_result ~fold:Memory.Edges.fold edges ~f:(fun (access, addr_trace) ->
                    if is_captured_fake_access access then
                      let+ _ = check_addr_access action addr_trace astate in
                      ()
                    else Ok () )
            | _ ->
                Ok () )
        in
        astate


  let record location pname captured astate =
    let captured_addresses =
      List.filter_map captured ~f:(fun (captured_as, (address_captured, trace_captured), mode) ->
          let new_trace = ValueHistory.Capture {captured_as; mode; location} :: trace_captured in
          Some (address_captured, new_trace) )
    in
    let closure_addr_hist = (AbstractValue.mk_fresh (), [ValueHistory.Assignment location]) in
    let fake_capture_edges = mk_capture_edges captured_addresses in
    let astate =
      AbductiveDomain.set_post_cell closure_addr_hist
        (fake_capture_edges, Attributes.singleton (Closure pname))
        location astate
    in
    (astate, closure_addr_hist)
end

let eval_var location hist var astate = Stack.eval location hist var astate


let eval_access location addr_hist access astate =
  let+ astate = check_addr_access location addr_hist astate in
  Memory.eval_edge addr_hist access astate

let get_array_access addr ati astate =
  match Memory.find_edges_opt addr astate with
    | Some edges -> (
     let kv_op = List.find ~f:(fun (acc,_) -> match acc with
      | HilExp.Access.ArrayAccess (_, dest_addr) -> PulseArithmetic.is_equal_to astate dest_addr ati 
      | _ -> false) (Memory.Edges.bindings edges)
     in match kv_op with
          | None -> None
          | Some (acc, _) -> ( match acc with
                                 | HilExp.Access.ArrayAccess (_, dest_addr) -> Some dest_addr
                                 | _ -> None)
                         )
    | None ->  None

let eval location exp0 astate =
  let rec eval exp astate =
    match (exp : Exp.t) with
    | Var id ->
        Ok (eval_var location (* error in case of missing history? *) [] (Var.of_id id) astate)
    | Lvar pvar ->
        Ok (eval_var location [ValueHistory.VariableAccessed (pvar, location)] (Var.of_pvar pvar) astate)
    | Lfield (exp', field, _) ->
        let* astate, addr_hist = eval exp' astate in
        let+ astate = check_addr_access location addr_hist astate in
        Memory.eval_edge addr_hist (FieldAccess field) astate
    | Lindex (exp', exp_index) ->
        let* astate, addr_hist_index = eval exp_index astate in
        let* astate, addr_hist = eval exp' astate in
        let+ astate = check_addr_access location addr_hist astate in
        Memory.eval_edge addr_hist (ArrayAccess (Typ.void, fst addr_hist_index)) astate
    | Closure {name; captured_vars} ->
        let+ astate, rev_captured =
          List.fold_result captured_vars ~init:(astate, [])
            ~f:(fun (astate, rev_captured) (capt_exp, captured_as, _, mode) ->
              let+ astate, addr_trace = eval capt_exp astate in
              (astate, (captured_as, addr_trace, mode) :: rev_captured) )
        in
        Closures.record location name (List.rev rev_captured) astate
    | Cast (_, exp') ->
        eval exp' astate
    | Const (Cint i) ->
        let v = AbstractValue.Constants.get_int i in
        let astate =
          PulseArithmetic.and_eq_int v i astate
          |> AddressAttributes.invalidate
               (v, [ValueHistory.Assignment location])
               (ConstantDereference i) location
        in
        Ok (astate, (v, []))
    | UnOp (unop, exp, _typ) ->
        let+ astate, (addr, hist) = eval exp astate in
        let unop_addr = AbstractValue.mk_fresh () in
        (PulseArithmetic.eval_unop unop_addr unop addr astate, (unop_addr, hist))
    | BinOp (bop, e_lhs, e_rhs) ->
        let* astate, (addr_lhs, hist_lhs) = eval e_lhs astate in
        (* NOTE: keeping track of only [hist_lhs] into the binop is not the best *)
        let+ astate, (addr_rhs, _hist_rhs) = eval e_rhs astate in
        let binop_addr = AbstractValue.mk_fresh () in
        ( PulseArithmetic.eval_binop binop_addr bop (AbstractValueOperand addr_lhs)
            (AbstractValueOperand addr_rhs) astate
        , (binop_addr, hist_lhs) )
    | Const _ | Sizeof _ | Exn _ ->
        Ok (astate, (AbstractValue.mk_fresh (), (* TODO history *) []))
  in
  eval exp0 astate


let eval_to_operand location exp astate =
  match (exp : Exp.t) with
  | Const (Cint i) ->
      Ok (astate, PulseArithmetic.LiteralOperand i)
  | exp ->
      let+ astate, (value, _) = eval location exp astate in
      (astate, PulseArithmetic.AbstractValueOperand value)


let prune location ~condition astate =
  let rec prune_aux ~negated exp astate =
    match (exp : Exp.t) with
    | BinOp (bop, exp_lhs, exp_rhs) ->
        let* astate, lhs_op = eval_to_operand location exp_lhs astate in
        let+ astate, rhs_op = eval_to_operand location exp_rhs astate in
        PulseArithmetic.prune_binop ~negated bop lhs_op rhs_op astate
    | UnOp (LNot, exp', _) ->
        prune_aux ~negated:(not negated) exp' astate
    | exp ->
        prune_aux ~negated (Exp.BinOp (Ne, exp, Exp.zero)) astate
  in
  prune_aux ~negated:false condition astate


let eval_deref location exp astate =
  let* astate, addr_hist = eval location exp astate in
  let+ astate = check_addr_access location addr_hist astate in
  Memory.eval_edge addr_hist Dereference astate

let eval_deref_abduce pname location access addr_hist astate=
  let+ astates = check_and_abduce_addr_access pname location addr_hist astate in
  (List.map ~f:(fun ast ->
           match ast.AbductiveDomain.status with
           | Ok -> Memory.eval_edge addr_hist access ast
           | Er _ -> (ast, addr_hist)
       ) astates)

let eval_structure pdesc loc exp astate =
  let procname = Procdesc.get_proc_name pdesc in
  let map_ok access addr_hist astates=
    (List.map ~f:(fun ast ->
           match ast.AbductiveDomain.status with
             | Ok -> Memory.eval_edge addr_hist access ast
             | Er _ -> (ast, addr_hist)
         ) astates)
  in
  match (exp : Exp.t) with
  | Lfield (exp', field, _) ->
     let* astate, addr_hist = eval loc exp' astate in
     let+ astates = check_and_abduce_addr_access procname loc addr_hist astate in
     false, map_ok (HilExp.Access.FieldAccess field) addr_hist astates
  | Lindex (exp', exp_index) ->
     let* astate, addr_hist_index = eval loc exp_index astate in
     let* astate, addr_hist = eval loc exp' astate in
     let+ astates = check_and_abduce_addr_access procname loc addr_hist astate in
     false, map_ok (HilExp.Access.ArrayAccess (Typ.void, fst addr_hist_index)) addr_hist astates
  | _ -> (
     let+ (astate, (addr, history )) = eval loc exp astate in
     true, [(astate, (addr, history ))]
   )
      
let eval_deref_biad pdesc location exp astate =
  let pname = Procdesc.get_proc_name pdesc in
  let* is_biad, ls_astate_addr_hist = eval_structure pdesc location exp astate in
  List.fold ls_astate_addr_hist ~init:(Ok [])
      ~f:(fun acc (astate, addr_hist) ->
          match acc with
            | Ok acc_astates ->
               (match astate.AbductiveDomain.status with
                  | Ok ->
                     let+ astates =
                       if is_biad then eval_deref_abduce pname location Dereference addr_hist astate
                       else
                           let+ astate = eval_deref location exp astate in
                           [astate]
                     in
                     acc_astates@astates
                  | Er _ -> Ok (acc_astates@[(astate, addr_hist)])
               )
            | Error _ as a -> a)
let add_attr_post addr attr astate=
  AbductiveDomain.AddressAttributes.add_one addr attr astate
  
let realloc_pvar pvar location astate =
  if not Config.pulse_isl then
    Stack.add (Var.of_pvar pvar)
      (AbstractValue.mk_fresh (), [ValueHistory.VariableDeclared (pvar, location)])
      astate
   else
     (if Var.Set.mem (Var.of_pvar pvar) astate.AbductiveDomain.local_ptrvars then
       astate
     else
       let n_addr = AbstractValue.mk_fresh () in
       let access_trace = Trace.Immediate {location; history=[]} in
       Stack.add (Var.of_pvar pvar)
          (n_addr, [ValueHistory.VariableDeclared (pvar, location)]) astate
       |> AbductiveDomain.Memory.register_address n_addr
       |>  add_attr_post n_addr (MustBeValid access_trace))

let write_id id new_addr_loc astate = Stack.add (Var.of_id id) new_addr_loc astate

let write_id_list id astate_new_addr_loc_list =
  List.map astate_new_addr_loc_list ~f:(fun (astate, new_addr_loc) ->
           write_id id new_addr_loc astate)

let havoc_id id loc_opt astate =
  if Stack.mem (Var.of_id id) astate then write_id id (AbstractValue.mk_fresh (), loc_opt) astate
  else astate


let write_access location addr_trace_ref access addr_trace_obj astate =
  check_addr_access location addr_trace_ref astate
  >>| Memory.add_edge addr_trace_ref access addr_trace_obj location

let check_memory_abdleak_attrs location astate result attributes=
  let allocated_not_freed_opt =
    Attributes.fold attributes ~init:(None (* allocation trace *), false (* freed *))
        ~f:(fun acc attr ->
            match (attr : Attribute.t) with
            | Allocated (procname, trace) ->
               (Some (procname, trace, true), snd acc)
            | AbdAllocated (procname, trace) ->
               (Some (procname, trace, false), snd acc)
            | Invalid (CFree, _) ->
               (fst acc, true)
            | _ ->
               acc )
  in 
  match allocated_not_freed_opt with
    | Some (procname, trace, is_intra), false ->
       (* abdallocated but not freed *)
       let err = Diagnostic.MemoryLeak {procname; location; allocation_trace= trace} in
       if is_intra then
           if is_must_bug astate then
               Error (err, astate)
           else Ok (AbductiveDomain.set_status (AbductiveDomain.PostStatus.Er (Some err)) astate)
       else (
           match result with
             | Ok astate ->
                Ok (AbductiveDomain.set_status (AbductiveDomain.PostStatus.Er (Some err)) astate)
             | _ -> result
       )
    | _ ->
       result
  
let check_memory_leak pname location unreachable_addrs astate=
  if Procname.is_java pname then
      Ok astate
  else
      (* ignore pointer arithmetic for now *)
      let unreachable_addrs = AbstractValue.Set.diff unreachable_addrs (PathCondition.get_variables astate.AbductiveDomain.path_condition) in
      let check_memory_abdleak addr result =
        let opt_attributes = BaseAddressAttributes.find_opt addr (astate.AbductiveDomain.post :> BaseDomain.t).attrs in
        match opt_attributes with
        | None -> result
        | Some attributes -> check_memory_abdleak_attrs location astate result attributes
      in
      match astate.AbductiveDomain.status with
        | AbductiveDomain.PostStatus.Ok ->
           AbstractValue.Set.fold check_memory_abdleak unreachable_addrs (Ok astate)
        | AbductiveDomain.PostStatus.Er _ -> Ok astate

let write_access_update pname location addr_trace_ref access addr_trace_obj astate=
  let live_addresses = BaseDomain.reachable_addresses_from Var.appears_in_source_code (astate.AbductiveDomain.post :> BaseDomain.t) in
  let astate = Memory.add_edge addr_trace_ref access addr_trace_obj location astate
             (* |> Memory.map_pre_heap ~f:(BaseMemory.add_edge (fst addr_trace_ref) access addr_trace_obj) *)  in
  let live_addresses_after = BaseDomain.reachable_addresses_from Var.appears_in_source_code (astate.AbductiveDomain.post :> BaseDomain.t) in
  let unreachable_addrs = AbstractValue.Set.diff live_addresses live_addresses_after in
  check_memory_leak pname location unreachable_addrs astate
                                     
let write_access_biad pname location addr_trace_ref access addr_trace_obj astate =
  let rec map_rec astates f acc=
    match astates with
      | ast::rest ->
         ( match f ast with
             | Ok astate -> map_rec rest f (acc@[astate])
             | Error r -> Error r
         )
      | [] -> Ok acc
  in
  match check_and_abduce_addr_access pname location addr_trace_ref astate with
    | Ok astates -> (map_rec astates (fun ast ->
           match ast.AbductiveDomain.status with
             | Ok -> write_access_update pname location addr_trace_ref access addr_trace_obj ast
             | Er _ -> Ok ast
                         ) [] )
    | Error reason -> Error reason

let write_deref location ~ref:addr_trace_ref ~obj:addr_trace_obj astate =
  write_access location addr_trace_ref Dereference addr_trace_obj astate

let write_deref_biad pdesc location ~ref:(addr_ref, addr_ref_history) access ~obj:addr_trace_obj astate =
  write_access_biad pdesc location (addr_ref, addr_ref_history) access  addr_trace_obj astate

let write_field location ~ref:addr_trace_ref field ~obj:addr_trace_obj astate =
  write_access location addr_trace_ref (FieldAccess field) addr_trace_obj astate


let write_arr_index location ~ref:addr_trace_ref ~index ~obj:addr_trace_obj astate =
  write_access location addr_trace_ref (ArrayAccess (Typ.void, index)) addr_trace_obj astate


let havoc_field location addr_trace field trace_obj astate =
  write_field location ~ref:addr_trace field ~obj:(AbstractValue.mk_fresh (), trace_obj) astate

let invalidate location cause addr_trace astate =
  check_addr_access location addr_trace astate
  >>| AddressAttributes.invalidate addr_trace cause location

let invalidate_biad procname location cause ?null_noop:(null_noop=false) (address, history) astate =
  let+ astates = check_and_abduce_addr_access procname location (address, history) ~null_noop:null_noop astate in
  (List.map ~f:(fun ast ->
           match ast.AbductiveDomain.status with
             | Ok -> AddressAttributes.invalidate (address, history) cause location ast
             | Er _ -> ast
       ) astates)


let allocate procname location addr_trace astate =
  AddressAttributes.allocate procname addr_trace location astate


let add_dynamic_type typ address astate = AddressAttributes.add_dynamic_type typ address astate

let remove_allocation_attr address astate = AddressAttributes.remove_allocation_attr address astate

let invalidate_access location cause ref_addr_hist access astate =
  let astate, (addr_obj, _) = Memory.eval_edge ref_addr_hist access astate in
  invalidate location cause (addr_obj, snd ref_addr_hist) astate


let invalidate_array_elements location cause addr_trace astate =
  let+ astate = check_addr_access location addr_trace astate in
  match Memory.find_opt (fst addr_trace) astate with
  | None ->
      astate
  | Some edges ->
      Memory.Edges.fold edges ~init:astate ~f:(fun astate (access, dest_addr_trace) ->
          match (access : Memory.Access.t) with
          | ArrayAccess _ ->
              AddressAttributes.invalidate dest_addr_trace cause location astate
          | _ ->
              astate )


let shallow_copy location addr_hist astate =
  let+ astate = check_addr_access location addr_hist astate in
  let cell =
    match AbductiveDomain.find_post_cell_opt (fst addr_hist) astate with
    | None ->
        (Memory.Edges.empty, Attributes.empty)
    | Some cell ->
        cell
  in
  let copy = (AbstractValue.mk_fresh (), [ValueHistory.Assignment location]) in
  (AbductiveDomain.set_post_cell copy cell location astate, copy)


let check_address_escape escape_location proc_desc address history astate =
  let is_assigned_to_global address astate =
    let points_to_address pointer address astate =
      Memory.find_edge_opt pointer Dereference astate
      |> Option.exists ~f:(fun (pointee, _) -> AbstractValue.equal pointee address)
    in
    Stack.exists
      (fun var (pointer, _) -> Var.is_global var && points_to_address pointer address astate)
      astate
  in
  let check_address_of_cpp_temporary () =
    AddressAttributes.find_opt address astate
    |> Option.fold_result ~init:() ~f:(fun () attrs ->
           IContainer.iter_result ~fold:Attributes.fold attrs ~f:(fun attr ->
               match attr with
               | Attribute.AddressOfCppTemporary (variable, _)
                 when not (is_assigned_to_global address astate) ->
                   (* The returned address corresponds to a C++ temporary. It will have gone out of
                      scope by now except if it was bound to a global. *)
                   Error
                     ( Diagnostic.StackVariableAddressEscape
                         {variable; location= escape_location; history}
                     , astate )
               | _ ->
                   Ok () ) )
  in
  let check_address_of_stack_variable () =
    let proc_name = Procdesc.get_proc_name proc_desc in
    IContainer.iter_result ~fold:(IContainer.fold_of_pervasives_map_fold Stack.fold) astate
      ~f:(fun (variable, (var_address, _)) ->
        if
          AbstractValue.equal var_address address
          && ( Var.is_cpp_temporary variable
             || Var.is_local_to_procedure proc_name variable
                && not (Procdesc.is_captured_var proc_desc variable) )
        then (
          L.d_printfln_escaped "Stack variable address &%a detected at address %a" Var.pp variable
            AbstractValue.pp address ;
          Error
            ( Diagnostic.StackVariableAddressEscape {variable; location= escape_location; history}
            , astate ) )
        else Ok () )
  in
  let+ () = check_address_of_cpp_temporary () >>= check_address_of_stack_variable in
  astate

let check_address_escape_list escape_location proc_desc address history astates =
  let rec helper astates=
    match astates with
    | ast::rest -> (match check_address_escape escape_location proc_desc address history ast with
                    | Ok _ -> helper rest
                    | Error x -> Error x
    )
    | [] -> Ok ()
  in
  let+ () = helper astates in
  astates
  
let mark_address_of_cpp_temporary history variable address astate =
  AddressAttributes.add_one address (AddressOfCppTemporary (variable, history)) astate


let mark_address_of_stack_variable history variable location address astate =
  AddressAttributes.add_one address (AddressOfStackVariable (variable, location, history)) astate


let check_memory_leak_unreachable unreachable_addrs location astate =
  let check_memory_leak result attributes =
    let allocated_not_freed_opt =
      Attributes.fold attributes ~init:(None (* allocation trace *), false (* freed *))
        ~f:(fun acc attr ->
          match (attr : Attribute.t) with
          | Allocated (procname, trace) ->
              (Some (procname, trace), snd acc)
          | Invalid (CFree, _) ->
              (fst acc, true)
          | _ ->
              acc )
    in
    match allocated_not_freed_opt with
    | Some (procname, trace), false ->
        (* allocated but not freed *)
        Error (Diagnostic.MemoryLeak {procname; location; allocation_trace= trace}, astate)
    | _ ->
        result
  in
  List.fold unreachable_addrs ~init:(Ok ()) ~f:(fun res addr ->
      match AbductiveDomain.AddressAttributes.find_opt addr astate with
      | Some unreachable_attrs ->
          check_memory_leak res unreachable_attrs
      | None ->
          res )

let check_memory_leak_unreachable_comb pname unreachable_addrs location astate =
  if Procname.is_java pname then
      Ok astate
  else
      let check_memory_leak result attributes = check_memory_abdleak_attrs location astate result attributes in
      match astate.AbductiveDomain.status with
      | AbductiveDomain.PostStatus.Ok ->
         List.fold unreachable_addrs (* ~init:(Ok ()) *) ~init:(Ok astate) ~f:(fun res addr ->
                 match AbductiveDomain.AddressAttributes.find_opt addr astate with
                 | Some unreachable_attrs ->
                    check_memory_leak res unreachable_attrs
                 | None ->
                    res )
      | AbductiveDomain.PostStatus.Er _ -> Ok astate

let get_dynamic_type_unreachable_values vars astate =
  (* For each unreachable address we find a root variable for it; if there is
     more than one, it doesn't matter which *)
  let find_var_opt astate addr =
    Stack.fold
      (fun var (var_addr, _) var_opt ->
        if AbstractValue.equal addr var_addr then Some var else var_opt )
      astate None
  in
  let astate' = Stack.remove_vars vars astate in
  let _, _, unreachable_addrs = AbductiveDomain.discard_unreachable astate' in
  let res =
    List.fold unreachable_addrs ~init:[] ~f:(fun res addr ->
        (let open IOption.Let_syntax in
        let* attrs = AbductiveDomain.AddressAttributes.find_opt addr astate in
        let* typ = Attributes.get_dynamic_type attrs in
        let+ var = find_var_opt astate addr in
        (var, addr, typ) :: res)
        |> Option.value ~default:res )
  in
  List.map ~f:(fun (var, _, typ) -> (var, typ)) res


let remove_vars pname vars location orig_astate =
  let astate =
    List.fold vars ~init:orig_astate ~f:(fun astate var ->
        match Stack.find_opt var astate with
        | Some (address, history) ->
            let astate =
              if Var.appears_in_source_code var && AbductiveDomain.is_local var astate then
                mark_address_of_stack_variable history var location address astate
              else astate
            in
            if Var.is_cpp_temporary var then
              mark_address_of_cpp_temporary history var address astate
            else astate
        | _ ->
            astate )
  in
  let astate' = Stack.remove_vars vars astate in
  if phys_equal astate' astate then Ok [astate]
  else
    (let astate, live_addresses, unreachable_addrs = AbductiveDomain.discard_unreachable astate' in
    if not Config.pulse_isl then
      let+ () = check_memory_leak_unreachable unreachable_addrs location orig_astate in
      [astate]
    else
      (let+ _ = check_memory_leak_unreachable_comb pname unreachable_addrs location orig_astate in
      (* discard aduction errors on local vars *)
      (match astate.AbductiveDomain.status with
       | AbductiveDomain.PostStatus.Er _ when not (BaseAddressAttributes.exist_invalid live_addresses (astate.AbductiveDomain.pre :> BaseDomain.t).attrs) -> []
       | _ ->  [astate])))


let is_ptr_to_const formal_typ_opt =
  Option.value_map formal_typ_opt ~default:false ~f:(fun (formal_typ : Typ.t) ->
      match formal_typ.desc with Typ.Tptr (t, _) -> Typ.is_const t.quals | _ -> false )


let unknown_call call_loc reason ~ret ~actuals ~formals_opt astate =
  let event = ValueHistory.Call {f= reason; location= call_loc; in_call= []} in
  let havoc_ret (ret, _) astate = havoc_id ret [event] astate in
  let havoc_actual_if_ptr (actual, actual_typ) formal_typ_opt astate =
    (* We should not havoc when the corresponding formal is a
       pointer to const *)
    if
      (not (Language.curr_language_is Java))
      && Typ.is_pointer actual_typ
      && not (is_ptr_to_const formal_typ_opt)
    then
      (* HACK: write through the pointer even if it is invalid (except in Java). This is to avoid raising issues when
         havoc'ing pointer parameters (which normally causes a [check_valid] call. *)
      let fresh_value = AbstractValue.mk_fresh () in
      Memory.add_edge actual Dereference (fresh_value, [event]) call_loc astate
      |> add_attr_post fresh_value (MustBeValid (Trace.Immediate {location=call_loc; history=[]}))
    else astate
  in
  let add_skipped_proc astate =
    match reason with
    | CallEvent.SkippedKnownCall proc_name ->
        AbductiveDomain.add_skipped_call proc_name
          (Trace.Immediate {location= call_loc; history= []})
          astate
    | _ ->
        astate
  in
  L.d_printfln "skipping unknown procedure@." ;
  ( match formals_opt with
  | None ->
      List.fold actuals
        ~f:(fun astate actual_typ -> havoc_actual_if_ptr actual_typ None astate)
        ~init:astate
  | Some formals -> (
    match
      List.fold2 actuals formals
        ~f:(fun astate actual_typ (_, formal_typ) ->
          havoc_actual_if_ptr actual_typ (Some formal_typ) astate )
        ~init:astate
    with
    | Unequal_lengths ->
        L.d_printfln "ERROR: formals have length %d but actuals have length %d"
          (List.length formals) (List.length actuals) ;
        astate
    | Ok result ->
        result ) )
  |> havoc_ret ret |> add_skipped_proc


let apply_callee ~caller_proc_desc callee_pname call_loc callee_exec_state ~ret
    ~captured_vars_with_actuals ~formals ~actuals astate =
  let apply callee_prepost ~f =
    PulseInterproc.apply_prepost callee_pname call_loc ~callee_prepost ~captured_vars_with_actuals
      ~formals ~actuals astate
    >>= function
    | None ->
        (* couldn't apply pre/post pair *) Ok None
    | Some (post, return_val_opt, subst) ->
        let event = ValueHistory.Call {f= Call callee_pname; location= call_loc; in_call= []} in
        let post =
          match return_val_opt with
          | Some (return_val, return_hist) ->
              write_id (fst ret) (return_val, event :: return_hist) post
          | None ->
              havoc_id (fst ret) [event] post
        in
        (f post subst)
  in
  let open ExecutionDomain in
  match callee_exec_state with
<<<<<<< HEAD
  | AbortProgram _ ->
      (* Callee has failed; don't propagate the failure *)
      Ok (Some (callee_exec_state, AbstractValue.Map.empty))
=======
  | AbortProgram astate ->
      apply
        (astate :> AbductiveDomain.t)
        ~f:(fun astate ->
          let astate_summary = AbductiveDomain.summary_of_post caller_proc_desc astate in
          Ok (Some (AbortProgram astate_summary)) )
>>>>>>> b2109fa0
  | ContinueProgram astate ->
      apply astate ~f:(fun astate subst -> Ok (Some (ContinueProgram astate, subst)))
  | ExitProgram astate ->
      apply astate ~f:(fun astate subst -> Ok (Some (ExitProgram astate, subst)))
  | LatentAbortProgram {astate; latent_issue} ->
      apply
        (astate :> AbductiveDomain.t)
        ~f:(fun astate subst ->
          let astate_summary = AbductiveDomain.summary_of_post caller_proc_desc astate in
          if PulseArithmetic.is_unsat_cheap (astate_summary :> AbductiveDomain.t) then Ok None
          else
            let latent_issue =
              LatentIssue.add_call (CallEvent.Call callee_pname, call_loc) latent_issue
            in
            if LatentIssue.should_report astate_summary then
              Error (LatentIssue.to_diagnostic latent_issue, (astate_summary :> AbductiveDomain.t))
            else Ok (Some ((LatentAbortProgram {astate= astate_summary; latent_issue}), subst)))

let check_all_invalid callees_callers_match callee_proc_name call_location astate =
  let res = (match astate.AbductiveDomain.status with
    | AbductiveDomain.PostStatus.Ok -> Ok astate
    | AbductiveDomain.PostStatus.Er _ -> (
        AbstractValue.Map.fold
            (fun addr_caller hist_caller astate_result ->
                match astate_result with
                | Error _ ->
                   astate_result
                | Ok astate -> (
                 match BaseAddressAttributes.get_invalid addr_caller (astate.AbductiveDomain.post :> BaseDomain.t).attrs with
                 | None -> astate_result
                 | Some (invalidation, invalidation_trace) ->
                      let access_trace =
                        Trace.ViaCall
                            { in_call= invalidation_trace
                            ; f= Call callee_proc_name
                            ; location= call_location
                            ; history= hist_caller }
                      in
                      Error (invalidation, invalidation_trace, access_trace, addr_caller, astate)
            ) )
            callees_callers_match (Ok astate))
            )
  in
  (* |> Result.map_error ~f:(fun (invalidation, invalidation_trace, access_trace, addr_caller) -> *)
  match res with
    | Error (invalidation, invalidation_trace, access_trace, addr_caller, astate) ->
      (L.d_printfln "ERROR: caller's %a invalid!" AbstractValue.pp addr_caller ;
      if is_must_bug astate then
          Error ( Diagnostic.AccessToInvalidAddress
                       {calling_context= []; invalidation; invalidation_trace; access_trace}
          , AbductiveDomain.set_status (AbductiveDomain.PostStatus.Er (Some (Diagnostic.AccessToInvalidAddress {calling_context= []; invalidation; invalidation_trace; access_trace}))) astate )
      else
           Ok (AbductiveDomain.set_status (AbductiveDomain.PostStatus.Er (Some (Diagnostic.AccessToInvalidAddress {calling_context= []; invalidation; invalidation_trace; access_trace}))) astate))
    | Ok astate ->
       Ok astate
  (* ) *)

let check_imply_er callers_invalids callee_proc_name call_location call_astate =
  match call_astate with
    | ExecutionDomain.ContinueProgram astate -> (
        let+ astate = check_all_invalid callers_invalids callee_proc_name call_location astate in
        (ExecutionDomain.ContinueProgram astate)
    )
    | _ -> Ok call_astate
  
  
let get_captured_actuals location ~captured_vars ~actual_closure astate =
  let* astate, this_value_addr = eval_access location actual_closure Dereference astate in
  let+ _, astate, captured_vars_with_actuals =
    List.fold_result captured_vars ~init:(0, astate, []) ~f:(fun (id, astate, captured) var ->
        let+ astate, captured_actual =
          eval_access location this_value_addr (FieldAccess (Closures.mk_fake_field ~id)) astate
        in
        (id + 1, astate, (var, captured_actual) :: captured) )
  in
  (astate, captured_vars_with_actuals)


let call ~caller_proc_desc ~(callee_data : (Procdesc.t * PulseSummary.t) option) call_loc
    callee_pname ~ret ~actuals ~formals_opt (astate : AbductiveDomain.t) :
    (ExecutionDomain.t list, Diagnostic.t * t) result =
  match callee_data with
  | Some (callee_proc_desc, exec_states) -> (
      let formals =
        Procdesc.get_formals callee_proc_desc
        |> List.map ~f:(fun (mangled, _) -> Pvar.mk mangled callee_pname |> Var.of_pvar)
      in
      let captured_vars =
        Procdesc.get_captured callee_proc_desc
        |> List.map ~f:(fun (mangled, _, _) ->
               let pvar = Pvar.mk mangled callee_pname in
               Var.of_pvar pvar )
      in
      let* astate, captured_vars_with_actuals =
        match actuals with
        | (actual_closure, _) :: _
          when not (Procname.is_objc_block callee_pname || List.is_empty captured_vars) ->
            (* Assumption: the first parameter will be a closure *)
            get_captured_actuals call_loc ~captured_vars ~actual_closure astate
        | _ ->
            Ok (astate, [])
      in
      let is_blacklist =
        Option.exists Config.pulse_cut_to_one_path_procedures_pattern ~f:(fun regex ->
            Str.string_match regex (Procname.to_string callee_pname) 0 )
      in
      (* call {!AbductiveDomain.PrePost.apply} on each pre/post pair in the summary. *)
      IContainer.fold_result_until
        (exec_states :> ExecutionDomain.t list)
        ~fold:List.fold ~init:[]
        ~f:(fun posts callee_exec_state ->
          (* apply all pre/post specs *)
          match
            apply_callee ~caller_proc_desc callee_pname call_loc callee_exec_state
              ~captured_vars_with_actuals ~formals ~actuals ~ret astate
          with
          | Ok None ->
              (* couldn't apply pre/post pair *)
              Continue (Ok posts)
          | Ok (Some (post, invalids)) when is_blacklist ->
              (L.d_printfln "Keep only one disjunct because %a is in blacklist" Procname.pp
                callee_pname ;
              if not Config.pulse_isl then
                Stop [post]
              else
	       match check_imply_er invalids callee_pname call_loc post with
               | Ok post ->
                  Stop [post]
               | Error _ as x ->
                  Continue x)
          | Ok (Some (post, invalids)) ->
              (if not Config.pulse_isl then
                Continue (Ok (post :: posts))
              else
		(match check_imply_er invalids callee_pname call_loc post with
             | Ok post ->
                Continue (Ok (post :: posts))
             | Error _ as x ->
                Continue x))
          | Error _ as x ->
              Continue x )
        ~finish:(fun x -> x)
  )
  | None ->
      (* no spec found for some reason (unknown function, ...) *)
      L.d_printfln "No spec found for %a@\n" Procname.pp callee_pname ;
      unknown_call call_loc (SkippedKnownCall callee_pname) ~ret ~actuals ~formals_opt astate
      |> ok_continue

let merge_spec location astates=
  let extract_abd_attr addr_attrs formals base_domain=
    let pre_formal_addresses = BaseDomain.reachable_addresses_from (fun var -> Var.Set.mem var formals ) base_domain in
    BaseAddressAttributes.fold (fun addr attrs acc ->
            if AbstractValue.Set.mem addr pre_formal_addresses then
                BaseAddressAttributes.union addr attrs acc
            else
                acc
        ) base_domain.BaseDomain.attrs addr_attrs
  in
  let find_top_addrs addr_abd_attrs=
    BaseAddressAttributes.sfold (fun addr attrs acc_tops ->
       let abd_attr, null_attr, free_attr =
         Attribute.Set.fold
             (fun attr (acc_abd, acc_null, acc_free) ->(
                     match attr with
                     | Attribute.AbdAllocated _ ->
                        (true, acc_null, acc_free)
                     | Attribute.Invalid (CFree, _) ->
                        (acc_abd, acc_null, true)
                     | Attribute.Invalid (CppDelete, _) ->
                        (acc_abd, acc_null, true)
                     | Attribute.Invalid (ConstantDereference i, _) when IntLit.iszero i ->
                        (acc_abd, true, acc_free)
                     | _ ->
                        (acc_abd, acc_null, acc_free))) attrs (false, false, false)
       in
       if abd_attr && null_attr && free_attr then
           AbstractValue.Set.add addr acc_tops
       else
           acc_tops
        ) addr_abd_attrs AbstractValue.Set.empty
  in
  let extract_error acc er_astate=
    let add_non_duplicate er=
      if  List.exists acc ~f:(fun er' -> Diagnostic.equal er er') then
          acc
      else acc@[er]
    in
    match er_astate.AbductiveDomain.status with
      | Er (Some raise_err) ->
         add_non_duplicate raise_err
      | Er None ->
         (match BaseAddressAttributes.find_first_invalid (er_astate.AbductiveDomain.post :> BaseDomain.t).attrs with
          | Some (_, invalidation, trace) ->
             let loc = Trace.get_outer_location trace in
             let acc_loc = Location.none loc.Location.file in
             let invalidation_trace = Trace.set_outer_location acc_loc trace in
             let new_er = Diagnostic.AccessToInvalidAddress {calling_context= []; invalidation; invalidation_trace; access_trace = trace} in
             add_non_duplicate new_er
          | None ->
             acc)
      | _ -> acc
  in
  (* merge post *)
  let post_addr_abd_attrs = List.fold astates ~init:(BaseAddressAttributes.sempty) ~f:(fun acc astate -> extract_abd_attr acc astate.AbductiveDomain.nonref_formals (astate.AbductiveDomain.post :> BaseDomain.t)) in
  (* find all address v such that v=abdalloca \/ v=null \/ v=free *)
  let post_top_addrs = find_top_addrs post_addr_abd_attrs in
  let simpl_astates = AbstractValue.Set.fold (fun addr acc_posts ->
                             List.map acc_posts ~f:(fun astate -> AddressAttributes.map_post_attrs ~f:(fun attrs ->
                                     BaseAddressAttributes.remove addr attrs
                                 ) astate )
                          ) post_top_addrs astates  in
  let er_top_posts, _ =
    match List.fold2 astates simpl_astates ~init:([], []) ~f:(fun (acc, rem_acc) astate simpl_astate  ->
                  if is_top_post simpl_astate then
                      (acc@[astate], rem_acc)
                  else
                      (acc, rem_acc@[astate])) with
    | List.Or_unequal_lengths.Ok res -> res
    | _ -> assert false
  in
  (*merge pre*)
  let addr_abd_attrs = List.fold er_top_posts ~init:(BaseAddressAttributes.sempty) ~f:(fun acc astate -> extract_abd_attr acc astate.AbductiveDomain.nonref_formals (astate.AbductiveDomain.pre :> BaseDomain.t)) in
  let top_addrs = find_top_addrs addr_abd_attrs in
  (* find all address v such that v=abdalloca \/ v=null \/ v=free *)
  let er_top_pres = AbstractValue.Set.fold (fun addr acc_posts ->
                             List.map acc_posts ~f:(fun astate -> AddressAttributes.map_pre_attrs ~f:(fun attrs ->
                                                                          BaseAddressAttributes.remove addr attrs
                                                                      ) astate )
                        ) top_addrs er_top_posts  in
  let er_top_pres = List.filter er_top_pres ~f:(is_top_pre) in
  let invalidations = List.fold er_top_pres ~init:[] ~f:extract_error in
  match invalidations with
  | [] -> None
  | or_errs -> 
     Some (Diagnostic.OrError (or_errs, location))
<|MERGE_RESOLUTION|>--- conflicted
+++ resolved
@@ -682,18 +682,12 @@
   in
   let open ExecutionDomain in
   match callee_exec_state with
-<<<<<<< HEAD
-  | AbortProgram _ ->
-      (* Callee has failed; don't propagate the failure *)
-      Ok (Some (callee_exec_state, AbstractValue.Map.empty))
-=======
   | AbortProgram astate ->
       apply
         (astate :> AbductiveDomain.t)
         ~f:(fun astate ->
           let astate_summary = AbductiveDomain.summary_of_post caller_proc_desc astate in
           Ok (Some (AbortProgram astate_summary)) )
->>>>>>> b2109fa0
   | ContinueProgram astate ->
       apply astate ~f:(fun astate subst -> Ok (Some (ContinueProgram astate, subst)))
   | ExitProgram astate ->
