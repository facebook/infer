(*
 * Copyright (c) Facebook, Inc. and its affiliates.
 *
 * This source code is licensed under the MIT license found in the
 * LICENSE file in the root directory of this source tree.
 *)
open! IStd
module L = Logging
open IResult.Let_syntax
open PulseBasicInterface
open PulseDomainInterface

type t = AbductiveDomain.t

type 'a access_result = ('a, Diagnostic.t * t) result

let ok_continue post = Ok [ExecutionDomain.ContinueProgram post]

let check_addr_access location (address, history) astate =
  let access_trace = Trace.Immediate {location; history} in
  AddressAttributes.check_valid access_trace address astate
  |> Result.map_error ~f:(fun (invalidation, invalidation_trace) ->
         (Diagnostic.AccessToInvalidAddress {invalidation; invalidation_trace; access_trace}, astate) )

let is_top_post astate=
   let imm_params = astate.AbductiveDomain.imm_params in
   if Var.Set.is_empty imm_params then
      true
   else
      let imm_addresses = BaseDomain.reachable_addresses_from (fun var -> Var.Set.mem var imm_params) (astate.AbductiveDomain.post :> BaseDomain.t) in
      let imm_addresses = AbstractValue.Set.diff imm_addresses astate.AbductiveDomain.mod_addrs in
      let post_pc = PathCondition.simplify ~keep:imm_addresses astate.AbductiveDomain.path_condition in
      PathCondition.is_true post_pc

let is_top_pre astate=
    let pre_formal_addresses = BaseDomain.reachable_addresses_from (fun var -> Var.Set.mem var astate.AbductiveDomain.nonref_formals) (astate.AbductiveDomain.pre :> BaseDomain.t) in
    BaseAddressAttributes.is_empty_heap_attrs pre_formal_addresses (astate.AbductiveDomain.pre :> BaseDomain.t).attrs

let is_must_bug astate=
  is_top_pre astate && is_top_post astate
  
let check_and_abduce_addr_access procname location (address, history) ?null_noop:(null_noop=false) astate =
  let access_trace = Trace.Immediate {location; history} in
  (* let+ astates = *)
  let res = AddressAttributes.check_valid_and_abduce procname access_trace address ~null_noop:null_noop (PulseArithmetic.is_known_neq_zero astate address) (PulseArithmetic.is_known_zero astate address) astate in
  match res with
    | Error (invalidation, invalidation_trace, astate) ->
       if is_must_bug astate then
           Error (Diagnostic.AccessToInvalidAddress {invalidation; invalidation_trace; access_trace}, astate)
       else Ok [AddressAttributes.add_one address (Attribute.Invalid (invalidation, access_trace)) astate]
    | Ok astates ->
       Ok astates

module Closures = struct
  module Memory = AbductiveDomain.Memory

  let fake_capture_field_prefix = "__capture_"

  let mk_fake_field ~id =
    Fieldname.make
      (Typ.CStruct (QualifiedCppName.of_list ["std"; "function"]))
      (Printf.sprintf "%s%d" fake_capture_field_prefix id)


  let is_captured_fake_access (access : _ HilExp.Access.t) =
    match access with
    | FieldAccess fieldname
      when String.is_prefix ~prefix:fake_capture_field_prefix (Fieldname.to_string fieldname) ->
        true
    | _ ->
        false


  let mk_capture_edges captured =
    List.foldi captured ~init:Memory.Edges.empty ~f:(fun id edges captured_addr_trace ->
        Memory.Edges.add (HilExp.Access.FieldAccess (mk_fake_field ~id)) captured_addr_trace edges )


  let check_captured_addresses action lambda_addr (astate : t) =
    match AbductiveDomain.find_post_cell_opt lambda_addr astate with
    | None ->
        Ok astate
    | Some (edges, attributes) ->
        let+ () =
          IContainer.iter_result ~fold:Attributes.fold attributes ~f:(function
            | Attribute.Closure _ ->
                IContainer.iter_result ~fold:Memory.Edges.fold edges ~f:(fun (access, addr_trace) ->
                    if is_captured_fake_access access then
                      let+ _ = check_addr_access action addr_trace astate in
                      ()
                    else Ok () )
            | _ ->
                Ok () )
        in
        astate


  let record location pname captured astate =
    let captured_addresses =
      List.filter_map captured ~f:(fun (captured_as, (address_captured, trace_captured), mode) ->
          let new_trace = ValueHistory.Capture {captured_as; mode; location} :: trace_captured in
          Some (address_captured, new_trace) )
    in
    let closure_addr_hist = (AbstractValue.mk_fresh (), [ValueHistory.Assignment location]) in
    let fake_capture_edges = mk_capture_edges captured_addresses in
    let astate =
      AbductiveDomain.set_post_cell closure_addr_hist
        (fake_capture_edges, Attributes.singleton (Closure pname))
        location astate
    in
    (astate, closure_addr_hist)
end

let eval_var location hist var astate = Stack.eval location hist var astate


let eval_access location addr_hist access astate =
  let+ astate = check_addr_access location addr_hist astate in
  Memory.eval_edge addr_hist access astate

let get_array_access addr ati astate =
  match Memory.find_edges_opt addr astate with
    | Some edges -> (
     let kv_op = List.find ~f:(fun (acc,_) -> match acc with
      | HilExp.Access.ArrayAccess (_, dest_addr) -> PulseArithmetic.is_equal_to astate dest_addr ati 
      | _ -> false) (Memory.Edges.bindings edges)
     in match kv_op with
          | None -> None
          | Some (acc, _) -> ( match acc with
                                 | HilExp.Access.ArrayAccess (_, dest_addr) -> Some dest_addr
                                 | _ -> None)
                         )
    | None ->  None

let eval location exp0 astate =
  let rec eval exp astate =
    match (exp : Exp.t) with
    | Var id ->
        Ok (eval_var location (* error in case of missing history? *) [] (Var.of_id id) astate)
    | Lvar pvar ->
        Ok (eval_var location [ValueHistory.VariableAccessed (pvar, location)] (Var.of_pvar pvar) astate)
    | Lfield (exp', field, _) ->
        let* astate, addr_hist = eval exp' astate in
        let+ astate = check_addr_access location addr_hist astate in
        Memory.eval_edge addr_hist (FieldAccess field) astate
    | Lindex (exp', exp_index) ->
        let* astate, addr_hist_index = eval exp_index astate in
        let* astate, addr_hist = eval exp' astate in
        let+ astate = check_addr_access location addr_hist astate in
        Memory.eval_edge addr_hist (ArrayAccess (Typ.void, fst addr_hist_index)) astate
    | Closure {name; captured_vars} ->
        let+ astate, rev_captured =
          List.fold_result captured_vars ~init:(astate, [])
            ~f:(fun (astate, rev_captured) (capt_exp, captured_as, _, mode) ->
              let+ astate, addr_trace = eval capt_exp astate in
              (astate, (captured_as, addr_trace, mode) :: rev_captured) )
        in
        Closures.record location name (List.rev rev_captured) astate
    | Cast (_, exp') ->
        eval exp' astate
    | Const (Cint i) ->
        let v = AbstractValue.Constants.get_int i in
        let astate =
          PulseArithmetic.and_eq_int v i astate
          |> AddressAttributes.invalidate
               (v, [ValueHistory.Assignment location])
               (ConstantDereference i) location
        in
        Ok (astate, (v, []))
    | UnOp (unop, exp, _typ) ->
        let+ astate, (addr, hist) = eval exp astate in
        let unop_addr = AbstractValue.mk_fresh () in
        (PulseArithmetic.eval_unop unop_addr unop addr astate, (unop_addr, hist))
    | BinOp (bop, e_lhs, e_rhs) ->
        let* astate, (addr_lhs, hist_lhs) = eval e_lhs astate in
        (* NOTE: keeping track of only [hist_lhs] into the binop is not the best *)
        let+ astate, (addr_rhs, _hist_rhs) = eval e_rhs astate in
        let binop_addr = AbstractValue.mk_fresh () in
        ( PulseArithmetic.eval_binop binop_addr bop (AbstractValueOperand addr_lhs)
            (AbstractValueOperand addr_rhs) astate
        , (binop_addr, hist_lhs) )
    | Const _ | Sizeof _ | Exn _ ->
        Ok (astate, (AbstractValue.mk_fresh (), (* TODO history *) []))
  in
  eval exp0 astate


let eval_to_operand location exp astate =
  match (exp : Exp.t) with
  | Const (Cint i) ->
      Ok (astate, PulseArithmetic.LiteralOperand i)
  | exp ->
      let+ astate, (value, _) = eval location exp astate in
      (astate, PulseArithmetic.AbstractValueOperand value)


let prune location ~condition astate =
  let rec prune_aux ~negated exp astate =
    match (exp : Exp.t) with
    | BinOp (bop, exp_lhs, exp_rhs) ->
        let* astate, lhs_op = eval_to_operand location exp_lhs astate in
        let+ astate, rhs_op = eval_to_operand location exp_rhs astate in
        PulseArithmetic.prune_binop ~negated bop lhs_op rhs_op astate
    | UnOp (LNot, exp', _) ->
        prune_aux ~negated:(not negated) exp' astate
    | exp ->
        prune_aux ~negated (Exp.BinOp (Ne, exp, Exp.zero)) astate
  in
  prune_aux ~negated:false condition astate


let eval_deref location exp astate =
  let* astate, addr_hist = eval location exp astate in
  let+ astate = check_addr_access location addr_hist astate in
  Memory.eval_edge addr_hist Dereference astate

let eval_deref_abduce pname location access addr_hist astate=
  let+ astates = check_and_abduce_addr_access pname location addr_hist astate in
  (List.map ~f:(fun ast ->
           match ast.AbductiveDomain.status with
           | Ok -> Memory.eval_edge addr_hist access ast
           | Er _ -> (ast, addr_hist)
       ) astates)

let eval_structure pdesc loc exp astate =
  let procname = Procdesc.get_proc_name pdesc in
  let map_ok access addr_hist astates=
    (List.map ~f:(fun ast ->
           match ast.AbductiveDomain.status with
             | Ok -> Memory.eval_edge addr_hist access ast
             | Er _ -> (ast, addr_hist)
         ) astates)
  in
  match (exp : Exp.t) with
  | Lfield (exp', field, _) ->
     let* astate, addr_hist = eval loc exp' astate in
     let+ astates = check_and_abduce_addr_access procname loc addr_hist astate in
     false, map_ok (HilExp.Access.FieldAccess field) addr_hist astates
  | Lindex (exp', exp_index) ->
     let* astate, addr_hist_index = eval loc exp_index astate in
     let* astate, addr_hist = eval loc exp' astate in
     let+ astates = check_and_abduce_addr_access procname loc addr_hist astate in
     false, map_ok (HilExp.Access.ArrayAccess (Typ.void, fst addr_hist_index)) addr_hist astates
  | _ -> (
     let+ (astate, (addr, history )) = eval loc exp astate in
     true, [(astate, (addr, history ))]
   )
      
let eval_deref_biad pdesc location exp astate =
  let pname = Procdesc.get_proc_name pdesc in
  let* is_biad, ls_astate_addr_hist = eval_structure pdesc location exp astate in
  List.fold ls_astate_addr_hist ~init:(Ok [])
      ~f:(fun acc (astate, addr_hist) ->
          match acc with
            | Ok acc_astates ->
               (match astate.AbductiveDomain.status with
                  | Ok ->
                     let+ astates =
                       if is_biad then eval_deref_abduce pname location Dereference addr_hist astate
                       else
                           let+ astate = eval_deref location exp astate in
                           [astate]
                     in
                     acc_astates@astates
                  | Er _ -> Ok (acc_astates@[(astate, addr_hist)])
               )
            | Error _ as a -> a)
let add_attr_post addr attr astate=
  AbductiveDomain.AddressAttributes.add_one addr attr astate
  
let realloc_pvar pvar location astate =
  if not Config.pulse_isl then
    Stack.add (Var.of_pvar pvar)
      (AbstractValue.mk_fresh (), [ValueHistory.VariableDeclared (pvar, location)])
      astate
   else
     (if Var.Set.mem (Var.of_pvar pvar) astate.AbductiveDomain.local_ptrvars then
       astate
     else
       let n_addr = AbstractValue.mk_fresh () in
       let access_trace = Trace.Immediate {location; history=[]} in
       Stack.add (Var.of_pvar pvar)
          (n_addr, [ValueHistory.VariableDeclared (pvar, location)]) astate
       |> AbductiveDomain.Memory.register_address n_addr
       |>  add_attr_post n_addr (MustBeValid access_trace))

let write_id id new_addr_loc astate = Stack.add (Var.of_id id) new_addr_loc astate

let write_id_list id astate_new_addr_loc_list =
  List.map astate_new_addr_loc_list ~f:(fun (astate, new_addr_loc) ->
           write_id id new_addr_loc astate)

let havoc_id id loc_opt astate =
  if Stack.mem (Var.of_id id) astate then write_id id (AbstractValue.mk_fresh (), loc_opt) astate
  else astate


let write_access location addr_trace_ref access addr_trace_obj astate =
  check_addr_access location addr_trace_ref astate
  >>| Memory.add_edge addr_trace_ref access addr_trace_obj location

let check_memory_abdleak_attrs location astate result attributes=
  let allocated_not_freed_opt =
    Attributes.fold attributes ~init:(None (* allocation trace *), false (* freed *))
        ~f:(fun acc attr ->
            match (attr : Attribute.t) with
            | Allocated (procname, trace) ->
               (Some (procname, trace, true), snd acc)
            | AbdAllocated (procname, trace) ->
               (Some (procname, trace, false), snd acc)
            | Invalid (CFree, _) ->
               (fst acc, true)
            | _ ->
               acc )
  in 
  match allocated_not_freed_opt with
    | Some (procname, trace, is_intra), false ->
       (* abdallocated but not freed *)
       let err = Diagnostic.MemoryLeak {procname; location; allocation_trace= trace} in
       if is_intra then
           if is_must_bug astate then
               Error (err, astate)
           else Ok (AbductiveDomain.set_status (AbductiveDomain.PostStatus.Er (Some err)) astate)
       else (
           match result with
             | Ok astate ->
                Ok (AbductiveDomain.set_status (AbductiveDomain.PostStatus.Er (Some err)) astate)
             | _ -> result
       )
    | _ ->
       result
  
let check_memory_leak pname location unreachable_addrs astate=
  if Procname.is_java pname then
      Ok astate
  else
      (* ignore pointer arithmetic for now *)
      let unreachable_addrs = AbstractValue.Set.diff unreachable_addrs (PathCondition.get_variables astate.AbductiveDomain.path_condition) in
      let check_memory_abdleak addr result =
        let opt_attributes = BaseAddressAttributes.find_opt addr (astate.AbductiveDomain.post :> BaseDomain.t).attrs in
        match opt_attributes with
        | None -> result
        | Some attributes -> check_memory_abdleak_attrs location astate result attributes
      in
      match astate.AbductiveDomain.status with
        | AbductiveDomain.PostStatus.Ok ->
           AbstractValue.Set.fold check_memory_abdleak unreachable_addrs (Ok astate)
        | AbductiveDomain.PostStatus.Er _ -> Ok astate

let write_access_update pname location addr_trace_ref access addr_trace_obj astate=
  let live_addresses = BaseDomain.reachable_addresses_from Var.appears_in_source_code (astate.AbductiveDomain.post :> BaseDomain.t) in
  let astate = Memory.add_edge addr_trace_ref access addr_trace_obj location astate
             (* |> Memory.map_pre_heap ~f:(BaseMemory.add_edge (fst addr_trace_ref) access addr_trace_obj) *)  in
  let live_addresses_after = BaseDomain.reachable_addresses_from Var.appears_in_source_code (astate.AbductiveDomain.post :> BaseDomain.t) in
  let unreachable_addrs = AbstractValue.Set.diff live_addresses live_addresses_after in
  check_memory_leak pname location unreachable_addrs astate
                                     
let write_access_biad pname location addr_trace_ref access addr_trace_obj astate =
  let rec map_rec astates f acc=
    match astates with
      | ast::rest ->
         ( match f ast with
             | Ok astate -> map_rec rest f (acc@[astate])
             | Error r -> Error r
         )
      | [] -> Ok acc
  in
  match check_and_abduce_addr_access pname location addr_trace_ref astate with
    | Ok astates -> (map_rec astates (fun ast ->
           match ast.AbductiveDomain.status with
             | Ok -> write_access_update pname location addr_trace_ref access addr_trace_obj ast
             | Er _ -> Ok ast
                         ) [] )
    | Error reason -> Error reason

let write_deref location ~ref:addr_trace_ref ~obj:addr_trace_obj astate =
  write_access location addr_trace_ref Dereference addr_trace_obj astate

let write_deref_biad pdesc location ~ref:(addr_ref, addr_ref_history) access ~obj:addr_trace_obj astate =
  write_access_biad pdesc location (addr_ref, addr_ref_history) access  addr_trace_obj astate

let write_field location ~ref:addr_trace_ref field ~obj:addr_trace_obj astate =
  write_access location addr_trace_ref (FieldAccess field) addr_trace_obj astate


let write_arr_index location ~ref:addr_trace_ref ~index ~obj:addr_trace_obj astate =
  write_access location addr_trace_ref (ArrayAccess (Typ.void, index)) addr_trace_obj astate


let havoc_field location addr_trace field trace_obj astate =
  write_field location ~ref:addr_trace field ~obj:(AbstractValue.mk_fresh (), trace_obj) astate

let invalidate location cause addr_trace astate =
  check_addr_access location addr_trace astate
  >>| AddressAttributes.invalidate addr_trace cause location

let invalidate_biad procname location cause ?null_noop:(null_noop=false) (address, history) astate =
  let+ astates = check_and_abduce_addr_access procname location (address, history) ~null_noop:null_noop astate in
  (List.map ~f:(fun ast ->
           match ast.AbductiveDomain.status with
             | Ok -> AddressAttributes.invalidate (address, history) cause location ast
             | Er _ -> ast
       ) astates)


let allocate procname location addr_trace astate =
  AddressAttributes.allocate procname addr_trace location astate


let add_dynamic_type typ address astate = AddressAttributes.add_dynamic_type typ address astate

let remove_allocation_attr address astate = AddressAttributes.remove_allocation_attr address astate

let invalidate_access location cause ref_addr_hist access astate =
  let astate, (addr_obj, _) = Memory.eval_edge ref_addr_hist access astate in
  invalidate location cause (addr_obj, snd ref_addr_hist) astate


let invalidate_array_elements location cause addr_trace astate =
  let+ astate = check_addr_access location addr_trace astate in
  match Memory.find_opt (fst addr_trace) astate with
  | None ->
      astate
  | Some edges ->
      Memory.Edges.fold edges ~init:astate ~f:(fun astate (access, dest_addr_trace) ->
          match (access : Memory.Access.t) with
          | ArrayAccess _ ->
              AddressAttributes.invalidate dest_addr_trace cause location astate
          | _ ->
              astate )


let shallow_copy location addr_hist astate =
  let+ astate = check_addr_access location addr_hist astate in
  let cell =
    match AbductiveDomain.find_post_cell_opt (fst addr_hist) astate with
    | None ->
        (Memory.Edges.empty, Attributes.empty)
    | Some cell ->
        cell
  in
  let copy = (AbstractValue.mk_fresh (), [ValueHistory.Assignment location]) in
  (AbductiveDomain.set_post_cell copy cell location astate, copy)


let check_address_escape escape_location proc_desc address history astate =
  let is_assigned_to_global address astate =
    let points_to_address pointer address astate =
      Memory.find_edge_opt pointer Dereference astate
      |> Option.exists ~f:(fun (pointee, _) -> AbstractValue.equal pointee address)
    in
    Stack.exists
      (fun var (pointer, _) -> Var.is_global var && points_to_address pointer address astate)
      astate
  in
  let check_address_of_cpp_temporary () =
    AddressAttributes.find_opt address astate
    |> Option.fold_result ~init:() ~f:(fun () attrs ->
           IContainer.iter_result ~fold:Attributes.fold attrs ~f:(fun attr ->
               match attr with
               | Attribute.AddressOfCppTemporary (variable, _)
                 when not (is_assigned_to_global address astate) ->
                   (* The returned address corresponds to a C++ temporary. It will have gone out of
                      scope by now except if it was bound to a global. *)
                   Error
                     ( Diagnostic.StackVariableAddressEscape
                         {variable; location= escape_location; history}
                     , astate )
               | _ ->
                   Ok () ) )
  in
  let check_address_of_stack_variable () =
    let proc_name = Procdesc.get_proc_name proc_desc in
    IContainer.iter_result ~fold:(IContainer.fold_of_pervasives_map_fold Stack.fold) astate
      ~f:(fun (variable, (var_address, _)) ->
        if
          AbstractValue.equal var_address address
          && ( Var.is_cpp_temporary variable
             || Var.is_local_to_procedure proc_name variable
                && not (Procdesc.is_captured_var proc_desc variable) )
        then (
          L.d_printfln_escaped "Stack variable address &%a detected at address %a" Var.pp variable
            AbstractValue.pp address ;
          Error
            ( Diagnostic.StackVariableAddressEscape {variable; location= escape_location; history}
            , astate ) )
        else Ok () )
  in
  let+ () = check_address_of_cpp_temporary () >>= check_address_of_stack_variable in
  astate

let check_address_escape_list escape_location proc_desc address history astates =
  let rec helper astates=
    match astates with
    | ast::rest -> (match check_address_escape escape_location proc_desc address history ast with
                    | Ok _ -> helper rest
                    | Error x -> Error x
    )
    | [] -> Ok ()
  in
  let+ () = helper astates in
  astates
  
let mark_address_of_cpp_temporary history variable address astate =
  AddressAttributes.add_one address (AddressOfCppTemporary (variable, history)) astate


let mark_address_of_stack_variable history variable location address astate =
  AddressAttributes.add_one address (AddressOfStackVariable (variable, location, history)) astate


let check_memory_leak_unreachable unreachable_addrs location astate =
  let check_memory_leak result attributes =
    let allocated_not_freed_opt =
      Attributes.fold attributes ~init:(None (* allocation trace *), false (* freed *))
        ~f:(fun acc attr ->
          match (attr : Attribute.t) with
          | Allocated (procname, trace) ->
              (Some (procname, trace), snd acc)
          | Invalid (CFree, _) ->
              (fst acc, true)
          | _ ->
              acc )
    in
    match allocated_not_freed_opt with
    | Some (procname, trace), false ->
        (* allocated but not freed *)
        Error (Diagnostic.MemoryLeak {procname; location; allocation_trace= trace}, astate)
    | _ ->
        result
  in
  List.fold unreachable_addrs ~init:(Ok ()) ~f:(fun res addr ->
      match AbductiveDomain.AddressAttributes.find_opt addr astate with
      | Some unreachable_attrs ->
          check_memory_leak res unreachable_attrs
      | None ->
          res )

let check_memory_leak_unreachable_comb pname unreachable_addrs location astate =
  if Procname.is_java pname then
      Ok astate
  else
      let check_memory_leak result attributes = check_memory_abdleak_attrs location astate result attributes in
      match astate.AbductiveDomain.status with
      | AbductiveDomain.PostStatus.Ok ->
         List.fold unreachable_addrs (* ~init:(Ok ()) *) ~init:(Ok astate) ~f:(fun res addr ->
                 match AbductiveDomain.AddressAttributes.find_opt addr astate with
                 | Some unreachable_attrs ->
                    check_memory_leak res unreachable_attrs
                 | None ->
                    res )
      | AbductiveDomain.PostStatus.Er _ -> Ok astate

let get_dynamic_type_unreachable_values vars astate =
  (* For each unreachable address we find a root variable for it; if there is
     more than one, it doesn't matter which *)
  let find_var_opt astate addr =
    Stack.fold
      (fun var (var_addr, _) var_opt ->
        if AbstractValue.equal addr var_addr then Some var else var_opt )
      astate None
  in
  let astate' = Stack.remove_vars vars astate in
  let _, _, unreachable_addrs = AbductiveDomain.discard_unreachable astate' in
  let res =
    List.fold unreachable_addrs ~init:[] ~f:(fun res addr ->
        (let open IOption.Let_syntax in
        let* attrs = AbductiveDomain.AddressAttributes.find_opt addr astate in
        let* typ = Attributes.get_dynamic_type attrs in
        let+ var = find_var_opt astate addr in
        (var, addr, typ) :: res)
        |> Option.value ~default:res )
  in
  List.map ~f:(fun (var, _, typ) -> (var, typ)) res


let remove_vars pname vars location orig_astate =
  let astate =
    List.fold vars ~init:orig_astate ~f:(fun astate var ->
        match Stack.find_opt var astate with
        | Some (address, history) ->
            let astate =
              if Var.appears_in_source_code var && AbductiveDomain.is_local var astate then
                mark_address_of_stack_variable history var location address astate
              else astate
            in
            if Var.is_cpp_temporary var then
              mark_address_of_cpp_temporary history var address astate
            else astate
        | _ ->
            astate )
  in
  let astate' = Stack.remove_vars vars astate in
  if phys_equal astate' astate then Ok [astate]
  else
    (let astate, live_addresses, unreachable_addrs = AbductiveDomain.discard_unreachable astate' in
    if not Config.pulse_isl then
      let+ () = check_memory_leak_unreachable unreachable_addrs location orig_astate in
      [astate]
    else
      (let+ _ = check_memory_leak_unreachable_comb pname unreachable_addrs location orig_astate in
      (* discard aduction errors on local vars *)
      (match astate.AbductiveDomain.status with
       | AbductiveDomain.PostStatus.Er _ when not (BaseAddressAttributes.exist_invalid live_addresses (astate.AbductiveDomain.pre :> BaseDomain.t).attrs) -> []
       | _ ->  [astate])))


let is_ptr_to_const formal_typ_opt =
  Option.value_map formal_typ_opt ~default:false ~f:(fun (formal_typ : Typ.t) ->
      match formal_typ.desc with Typ.Tptr (t, _) -> Typ.is_const t.quals | _ -> false )


let unknown_call call_loc reason ~ret ~actuals ~formals_opt astate =
  let event = ValueHistory.Call {f= reason; location= call_loc; in_call= []} in
  let havoc_ret (ret, _) astate = havoc_id ret [event] astate in
  let havoc_actual_if_ptr (actual, actual_typ) formal_typ_opt astate =
    (* We should not havoc when the corresponding formal is a
       pointer to const *)
    if
      (not (Language.curr_language_is Java))
      && Typ.is_pointer actual_typ
      && not (is_ptr_to_const formal_typ_opt)
    then
      (* HACK: write through the pointer even if it is invalid (except in Java). This is to avoid raising issues when
         havoc'ing pointer parameters (which normally causes a [check_valid] call. *)
      let fresh_value = AbstractValue.mk_fresh () in
      Memory.add_edge actual Dereference (fresh_value, [event]) call_loc astate
      |> add_attr_post fresh_value (MustBeValid (Trace.Immediate {location=call_loc; history=[]}))
    else astate
  in
  let add_skipped_proc astate =
    match reason with
    | CallEvent.SkippedKnownCall proc_name ->
        AbductiveDomain.add_skipped_call proc_name
          (Trace.Immediate {location= call_loc; history= []})
          astate
    | _ ->
        astate
  in
  L.d_printfln "skipping unknown procedure@." ;
  ( match formals_opt with
  | None ->
      List.fold actuals
        ~f:(fun astate actual_typ -> havoc_actual_if_ptr actual_typ None astate)
        ~init:astate
  | Some formals -> (
    match
      List.fold2 actuals formals
        ~f:(fun astate actual_typ (_, formal_typ) ->
          havoc_actual_if_ptr actual_typ (Some formal_typ) astate )
        ~init:astate
    with
    | Unequal_lengths ->
        L.d_printfln "ERROR: formals have length %d but actuals have length %d"
          (List.length formals) (List.length actuals) ;
        astate
    | Ok result ->
        result ) )
  |> havoc_ret ret |> add_skipped_proc


let apply_callee callee_pname call_loc callee_exec_state ~ret ~captured_vars_with_actuals ~formals
    ~actuals astate =
  let apply callee_prepost ~f =
    PulseInterproc.apply_prepost callee_pname call_loc ~callee_prepost ~captured_vars_with_actuals
      ~formals ~actuals astate
    >>| function
    | None ->
        (* couldn't apply pre/post pair *) None
    | Some (post, return_val_opt, subst) ->
        let event = ValueHistory.Call {f= Call callee_pname; location= call_loc; in_call= []} in
        let post =
          match return_val_opt with
          | Some (return_val, return_hist) ->
              write_id (fst ret) (return_val, event :: return_hist) post
          | None ->
              havoc_id (fst ret) [event] post
        in
        Some ((f post), subst)
  in
  let open ExecutionDomain in
  match callee_exec_state with
  | AbortProgram _ ->
      (* Callee has failed; don't propagate the failure *)
      Ok (Some (callee_exec_state, AbstractValue.Map.empty))
  | ContinueProgram astate ->
      apply astate ~f:(fun astate -> ContinueProgram astate)
  | ExitProgram astate ->
      apply astate ~f:(fun astate -> ExitProgram astate)

<<<<<<< HEAD
let check_all_invalid callees_callers_match callee_proc_name call_location astate =
  let res = (match astate.AbductiveDomain.status with
    | AbductiveDomain.PostStatus.Ok -> Ok astate
    | AbductiveDomain.PostStatus.Er _ -> (
        AbstractValue.Map.fold
            (fun addr_caller hist_caller astate_result ->
                match astate_result with
                | Error _ ->
                   astate_result
                | Ok astate -> (
                 match BaseAddressAttributes.get_invalid addr_caller (astate.AbductiveDomain.post :> BaseDomain.t).attrs with
                 | None -> astate_result
                 | Some (invalidation, invalidation_trace) ->
                      let access_trace =
                        Trace.ViaCall
                            { in_call= invalidation_trace
                            ; f= Call callee_proc_name
                            ; location= call_location
                            ; history= hist_caller }
                      in
                      Error (invalidation, invalidation_trace, access_trace, addr_caller, astate)
            ) )
            callees_callers_match (Ok astate))
            )
  in
  (* |> Result.map_error ~f:(fun (invalidation, invalidation_trace, access_trace, addr_caller) -> *)
  match res with
    | Error (invalidation, invalidation_trace, access_trace, addr_caller, astate) ->
      (L.d_printfln "ERROR: caller's %a invalid!" AbstractValue.pp addr_caller ;
      if is_must_bug astate then
          Error ( Diagnostic.AccessToInvalidAddress
                       {invalidation; invalidation_trace; access_trace}
          , AbductiveDomain.set_status (AbductiveDomain.PostStatus.Er (Some (Diagnostic.AccessToInvalidAddress {invalidation; invalidation_trace; access_trace}))) astate )
      else
           Ok (AbductiveDomain.set_status (AbductiveDomain.PostStatus.Er (Some (Diagnostic.AccessToInvalidAddress {invalidation; invalidation_trace; access_trace}))) astate))
    | Ok astate ->
       Ok astate
  (* ) *)

let check_imply_er callers_invalids callee_proc_name call_location call_astate =
  match call_astate with
    | ExecutionDomain.ContinueProgram astate -> (
        let+ astate = check_all_invalid callers_invalids callee_proc_name call_location astate in
        (ExecutionDomain.ContinueProgram astate)
    )
    | _ -> Ok call_astate
  
  
=======

let get_captured_actuals location ~captured_vars ~actual_closure astate =
  let* astate, this_value_addr = eval_access location actual_closure Dereference astate in
  let+ _, astate, captured_vars_with_actuals =
    List.fold_result captured_vars ~init:(0, astate, []) ~f:(fun (id, astate, captured) var ->
        let+ astate, captured_actual =
          eval_access location this_value_addr (FieldAccess (Closures.mk_fake_field ~id)) astate
        in
        (id + 1, astate, (var, captured_actual) :: captured) )
  in
  (astate, captured_vars_with_actuals)


>>>>>>> 6c8fc85e
let call ~callee_data call_loc callee_pname ~ret ~actuals ~formals_opt (astate : AbductiveDomain.t)
    : (ExecutionDomain.t list, Diagnostic.t * t) result =
  match callee_data with
  | Some (callee_proc_desc, exec_states) -> (
      let formals =
        Procdesc.get_formals callee_proc_desc
        |> List.map ~f:(fun (mangled, _) -> Pvar.mk mangled callee_pname |> Var.of_pvar)
      in
      let captured_vars =
        Procdesc.get_captured callee_proc_desc
        |> List.map ~f:(fun (mangled, _, _) ->
               let pvar = Pvar.mk mangled callee_pname in
               Var.of_pvar pvar )
      in
      let* astate, captured_vars_with_actuals =
        match actuals with
        | (actual_closure, _) :: _
          when not (Procname.is_objc_block callee_pname || List.is_empty captured_vars) ->
            (* Assumption: the first parameter will be a closure *)
            get_captured_actuals call_loc ~captured_vars ~actual_closure astate
        | _ ->
            Ok (astate, [])
      in
      let is_blacklist =
        Option.exists Config.pulse_cut_to_one_path_procedures_pattern ~f:(fun regex ->
            Str.string_match regex (Procname.to_string callee_pname) 0 )
      in
      (* call {!AbductiveDomain.PrePost.apply} on each pre/post pair in the summary. *)
      IContainer.fold_result_until exec_states ~fold:List.fold ~init:[]
        ~f:(fun posts callee_exec_state ->
          (* apply all pre/post specs *)
          match
            apply_callee callee_pname call_loc callee_exec_state ~captured_vars_with_actuals
              ~formals ~actuals ~ret astate
          with
          | Ok None ->
              (* couldn't apply pre/post pair *)
              Continue (Ok posts)
          | Ok (Some (post, invalids)) when is_blacklist ->
              (L.d_printfln "Keep only one disjunct because %a is in blacklist" Procname.pp
                callee_pname ;
              if not Config.pulse_isl then
                Stop [post]
              else
	       match check_imply_er invalids callee_pname call_loc post with
               | Ok post ->
                  Stop [post]
               | Error _ as x ->
                  Continue x)
          | Ok (Some (post, invalids)) ->
              (if not Config.pulse_isl then
                Continue (Ok (post :: posts))
              else
		(match check_imply_er invalids callee_pname call_loc post with
             | Ok post ->
                Continue (Ok (post :: posts))
             | Error _ as x ->
                Continue x))
          | Error _ as x ->
              Continue x )
        ~finish:(fun x -> x)
  )
  | None ->
      (* no spec found for some reason (unknown function, ...) *)
      L.d_printfln "No spec found for %a@\n" Procname.pp callee_pname ;
      unknown_call call_loc (SkippedKnownCall callee_pname) ~ret ~actuals ~formals_opt astate
      |> ok_continue

let merge_spec location astates=
  let extract_abd_attr addr_attrs formals base_domain=
    let pre_formal_addresses = BaseDomain.reachable_addresses_from (fun var -> Var.Set.mem var formals ) base_domain in
    BaseAddressAttributes.fold (fun addr attrs acc ->
            if AbstractValue.Set.mem addr pre_formal_addresses then
                BaseAddressAttributes.union addr attrs acc
            else
                acc
        ) base_domain.BaseDomain.attrs addr_attrs
  in
  let find_top_addrs addr_abd_attrs=
    BaseAddressAttributes.sfold (fun addr attrs acc_tops ->
       let abd_attr, null_attr, free_attr =
         Attribute.Set.fold
             (fun attr (acc_abd, acc_null, acc_free) ->(
                     match attr with
                     | Attribute.AbdAllocated _ ->
                        (true, acc_null, acc_free)
                     | Attribute.Invalid (CFree, _) ->
                        (acc_abd, acc_null, true)
                     | Attribute.Invalid (CppDelete, _) ->
                        (acc_abd, acc_null, true)
                     | Attribute.Invalid (ConstantDereference i, _) when IntLit.iszero i ->
                        (acc_abd, true, acc_free)
                     | _ ->
                        (acc_abd, acc_null, acc_free))) attrs (false, false, false)
       in
       if abd_attr && null_attr && free_attr then
           AbstractValue.Set.add addr acc_tops
       else
           acc_tops
        ) addr_abd_attrs AbstractValue.Set.empty
  in
  let extract_error acc er_astate=
    let add_non_duplicate er=
      if  List.exists acc ~f:(fun er' -> Diagnostic.equal er er') then
          acc
      else acc@[er]
    in
    match er_astate.AbductiveDomain.status with
      | Er (Some raise_err) ->
         add_non_duplicate raise_err
      | Er None ->
         (match BaseAddressAttributes.find_first_invalid (er_astate.AbductiveDomain.post :> BaseDomain.t).attrs with
          | Some (_, invalidation, trace) ->
             let loc = Trace.get_outer_location trace in
             let acc_loc = Location.none loc.Location.file in
             let invalidation_trace = Trace.set_outer_location acc_loc trace in
             let new_er = Diagnostic.AccessToInvalidAddress {invalidation; invalidation_trace; access_trace = trace} in
             add_non_duplicate new_er
          | None ->
             acc)
      | _ -> acc
  in
  (* merge post *)
  let post_addr_abd_attrs = List.fold astates ~init:(BaseAddressAttributes.sempty) ~f:(fun acc astate -> extract_abd_attr acc astate.AbductiveDomain.nonref_formals (astate.AbductiveDomain.post :> BaseDomain.t)) in
  (* find all address v such that v=abdalloca \/ v=null \/ v=free *)
  let post_top_addrs = find_top_addrs post_addr_abd_attrs in
  let simpl_astates = AbstractValue.Set.fold (fun addr acc_posts ->
                             List.map acc_posts ~f:(fun astate -> AddressAttributes.map_post_attrs ~f:(fun attrs ->
                                     BaseAddressAttributes.remove addr attrs
                                 ) astate )
                          ) post_top_addrs astates  in
  let er_top_posts, _ =
    match List.fold2 astates simpl_astates ~init:([], []) ~f:(fun (acc, rem_acc) astate simpl_astate  ->
                  if is_top_post simpl_astate then
                      (acc@[astate], rem_acc)
                  else
                      (acc, rem_acc@[astate])) with
    | List.Or_unequal_lengths.Ok res -> res
    | _ -> assert false
  in
  (*merge pre*)
  let addr_abd_attrs = List.fold er_top_posts ~init:(BaseAddressAttributes.sempty) ~f:(fun acc astate -> extract_abd_attr acc astate.AbductiveDomain.nonref_formals (astate.AbductiveDomain.pre :> BaseDomain.t)) in
  let top_addrs = find_top_addrs addr_abd_attrs in
  (* find all address v such that v=abdalloca \/ v=null \/ v=free *)
  let er_top_pres = AbstractValue.Set.fold (fun addr acc_posts ->
                             List.map acc_posts ~f:(fun astate -> AddressAttributes.map_pre_attrs ~f:(fun attrs ->
                                                                          BaseAddressAttributes.remove addr attrs
                                                                      ) astate )
                        ) top_addrs er_top_posts  in
  let er_top_pres = List.filter er_top_pres ~f:(is_top_pre) in
  let invalidations = List.fold er_top_pres ~init:[] ~f:extract_error in
  match invalidations with
  | [] -> None
  | or_errs -> 
     Some (Diagnostic.OrError (or_errs, location))
<|MERGE_RESOLUTION|>--- conflicted
+++ resolved
@@ -688,7 +688,6 @@
   | ExitProgram astate ->
       apply astate ~f:(fun astate -> ExitProgram astate)
 
-<<<<<<< HEAD
 let check_all_invalid callees_callers_match callee_proc_name call_location astate =
   let res = (match astate.AbductiveDomain.status with
     | AbductiveDomain.PostStatus.Ok -> Ok astate
@@ -737,8 +736,6 @@
     | _ -> Ok call_astate
   
   
-=======
-
 let get_captured_actuals location ~captured_vars ~actual_closure astate =
   let* astate, this_value_addr = eval_access location actual_closure Dereference astate in
   let+ _, astate, captured_vars_with_actuals =
@@ -751,7 +748,6 @@
   (astate, captured_vars_with_actuals)
 
 
->>>>>>> 6c8fc85e
 let call ~callee_data call_loc callee_pname ~ret ~actuals ~formals_opt (astate : AbductiveDomain.t)
     : (ExecutionDomain.t list, Diagnostic.t * t) result =
   match callee_data with
