(*
 * Copyright (c) Facebook, Inc. and its affiliates.
 *
 * This source code is licensed under the MIT license found in the
 * LICENSE file in the root directory of this source tree.
 *)
open! IStd
module F = Format
module L = Logging
open PulseBasicInterface
module Memory = PulseBaseMemory
module Stack = PulseBaseStack
module AddressAttributes = PulseBaseAddressAttributes

(* {2 Abstract domain description } *)

type t = {heap: Memory.t; stack: Stack.t; attrs: AddressAttributes.t} [@@deriving yojson_of]

let empty =
  { heap=
      Memory.empty
      (* TODO: we could record that 0 is an invalid address at this point but this makes the
         analysis go a bit overboard with the Nullptr reports. *)
  ; stack= Stack.empty
  ; attrs= AddressAttributes.empty }

let is_empty {heap; stack; attrs}=
  Memory.is_empty heap && Stack.is_empty stack && AddressAttributes.is_empty attrs
      
type cell = Memory.Edges.t * Attributes.t

let find_cell_opt addr {heap; attrs} =
  match (Memory.find_opt addr heap, AddressAttributes.find_opt addr attrs) with
  | None, None ->
      None
  | edges_opt, attrs_opt ->
      let edges = Option.value edges_opt ~default:Memory.Edges.empty in
      let attrs = Option.value attrs_opt ~default:Attributes.empty in
      Some (edges, attrs)


(** comparison between two elements of the domain to determine the [<=] relation

    Given two states [lhs] and [rhs], try to find a bijection [lhs_to_rhs] (with inverse
    [rhs_to_lhs]) between the addresses of [lhs] and [rhs] such that
    [lhs_to_rhs(reachable(lhs)) = reachable(rhs)] (where addresses are reachable if they are
    reachable from stack variables). *)
module GraphComparison = struct
  module AddressMap = PrettyPrintable.MakePPMap (AbstractValue)

  (** translation between the abstract values on the LHS and the ones on the RHS *)
  type mapping =
    { rhs_to_lhs: AbstractValue.t AddressMap.t  (** map from RHS values to LHS *)
    ; lhs_to_rhs: AbstractValue.t AddressMap.t  (** inverse map from [rhs_to_lhs] *) }

  let empty_mapping = {rhs_to_lhs= AddressMap.empty; lhs_to_rhs= AddressMap.empty}

  let pp_mapping fmt {rhs_to_lhs; lhs_to_rhs} =
    F.fprintf fmt "@[<v>{ rhs_to_lhs=@[<hv2>%a@];@,lhs_to_rhs=@[<hv2>%a@];@,}@]"
      (AddressMap.pp ~pp_value:AbstractValue.pp)
      rhs_to_lhs
      (AddressMap.pp ~pp_value:AbstractValue.pp)
      lhs_to_rhs


  (** try to add the fact that [addr_lhs] corresponds to [addr_rhs] to the [mapping] *)
  let record_equal ~addr_lhs ~addr_rhs mapping =
    (* have we seen [addr_lhs] before?.. *)
    match AddressMap.find_opt addr_lhs mapping.lhs_to_rhs with
    | Some addr_rhs' when not (AbstractValue.equal addr_rhs addr_rhs') ->
        (* ...yes, but it was bound to another address *)
        L.d_printfln
          "Aliasing in LHS not in RHS: LHS address %a in current already bound to %a, not %a@\n\
           State=%a"
          AbstractValue.pp addr_lhs AbstractValue.pp addr_rhs' AbstractValue.pp addr_rhs pp_mapping
          mapping ;
        `AliasingLHS
    | Some _addr_rhs (* [_addr_rhs = addr_rhs] *) ->
        `AlreadyVisited
    | None -> (
      (* ...and have we seen [addr_rhs] before?.. *)
      match AddressMap.find_opt addr_rhs mapping.rhs_to_lhs with
      | Some addr_lhs' ->
          (* ...yes, but it was bound to another address: [addr_lhs' != addr_lhs] otherwise we would
             have found [addr_lhs] in the [lhs_to_rhs] map above *)
          L.d_printfln
            "Aliasing in RHS not in LHS: RHS address %a in current already bound to %a, not %a@\n\
             State=%a"
            AbstractValue.pp addr_rhs AbstractValue.pp addr_lhs' AbstractValue.pp addr_lhs
            pp_mapping mapping ;
          `AliasingRHS
      | None ->
          (* [addr_rhs] and [addr_lhs] are both new, record that they correspond to each other *)
          let mapping' =
            { rhs_to_lhs= AddressMap.add addr_rhs addr_lhs mapping.rhs_to_lhs
            ; lhs_to_rhs= AddressMap.add addr_lhs addr_rhs mapping.lhs_to_rhs }
          in
          `NotAlreadyVisited mapping' )


  type isograph_relation =
    | NotIsomorphic  (** no mapping was found that can make LHS the same as the RHS *)
    | IsomorphicUpTo of mapping  (** [mapping(lhs)] is isomorphic to [rhs] *)

  (** can we extend [mapping] so that the subgraph of [lhs] rooted at [addr_lhs] is isomorphic to
      the subgraph of [rhs] rooted at [addr_rhs]? *)
  let rec isograph_map_from_address ~lhs ~addr_lhs ~rhs ~addr_rhs mapping =
    L.d_printfln "%a<->%a@\n" AbstractValue.pp addr_lhs AbstractValue.pp addr_rhs ;
    match record_equal mapping ~addr_lhs ~addr_rhs with
    | `AlreadyVisited ->
        IsomorphicUpTo mapping
    | `AliasingRHS | `AliasingLHS ->
        NotIsomorphic
    | `NotAlreadyVisited mapping -> (
        let get_non_empty_cell addr astate =
          find_cell_opt addr astate
          |> Option.filter ~f:(fun (edges, attrs) ->
                 not (Memory.Edges.is_empty edges && Attributes.is_empty attrs)
                 (* this can happen because of [register_address] or because we don't care to delete empty
                    edges when removing edges *) )
        in
        let lhs_cell_opt = get_non_empty_cell addr_lhs lhs in
        let rhs_cell_opt = get_non_empty_cell addr_rhs rhs in
        match (lhs_cell_opt, rhs_cell_opt) with
        | None, None ->
            IsomorphicUpTo mapping
        | Some _, None | None, Some _ ->
            NotIsomorphic
        | Some (edges_rhs, attrs_rhs), Some (edges_lhs, attrs_lhs) ->
            (* continue the comparison recursively on all edges and attributes *)
            if Attributes.equal attrs_rhs attrs_lhs then
              let bindings_lhs = Memory.Edges.bindings edges_lhs in
              let bindings_rhs = Memory.Edges.bindings edges_rhs in
              isograph_map_edges ~lhs ~edges_lhs:bindings_lhs ~rhs ~edges_rhs:bindings_rhs mapping
            else NotIsomorphic )


  (** check that the isograph relation can be extended for all edges *)
  and isograph_map_edges ~lhs ~edges_lhs ~rhs ~edges_rhs mapping =
    match (edges_lhs, edges_rhs) with
    | [], [] ->
        IsomorphicUpTo mapping
    | (a_lhs, (addr_lhs, _trace_lhs)) :: edges_lhs, (a_rhs, (addr_rhs, _trace_rhs)) :: edges_rhs
      when Memory.Access.equal a_lhs a_rhs -> (
      (* check isograph relation from the destination addresses *)
      match isograph_map_from_address ~lhs ~addr_lhs ~rhs ~addr_rhs mapping with
      | IsomorphicUpTo mapping ->
          (* ok: continue with the other edges *)
          isograph_map_edges ~lhs ~edges_lhs ~rhs ~edges_rhs mapping
      | NotIsomorphic ->
          NotIsomorphic )
    | _ :: _, _ :: _ | [], _ :: _ | _ :: _, [] ->
        NotIsomorphic


  (** check that the memory graph induced by the addresses in [lhs] reachable from the variables in
      [stack_lhs] is a isograph of the same graph in [rhs] starting from [stack_rhs], up to some
      [mapping] *)
  let rec isograph_map_from_stack ~lhs ~stack_lhs ~rhs ~stack_rhs mapping =
    match (stack_lhs, stack_rhs) with
    | [], [] ->
        IsomorphicUpTo mapping
    | (var_lhs, (addr_lhs, _trace_lhs)) :: stack_lhs, (var_rhs, (addr_rhs, _trace_rhs)) :: stack_rhs
      when Var.equal var_lhs var_rhs -> (
      match isograph_map_from_address ~lhs ~addr_lhs ~rhs ~addr_rhs mapping with
      | IsomorphicUpTo mapping ->
          isograph_map_from_stack ~lhs ~stack_lhs ~rhs ~stack_rhs mapping
      | NotIsomorphic ->
          NotIsomorphic )
    | _ :: _, _ :: _ | [], _ :: _ | _ :: _, [] ->
        NotIsomorphic


  let isograph_map ~lhs ~rhs mapping =
    let stack_lhs = Stack.bindings lhs.stack in
    let stack_rhs = Stack.bindings rhs.stack in
    isograph_map_from_stack ~lhs ~rhs ~stack_lhs ~stack_rhs mapping


  let is_isograph ~lhs ~rhs mapping =
    match isograph_map ~lhs ~rhs mapping with IsomorphicUpTo _ -> true | NotIsomorphic -> false
end

let pp fmt {heap; stack; attrs} =
  F.fprintf fmt "{@[<v1> roots=@[<hv>%a@];@;mem  =@[<hv>%a@];@;attrs=@[<hv>%a@];@]}" Stack.pp stack
    Memory.pp heap AddressAttributes.pp attrs


module GraphVisit : sig
  val fold :
       var_filter:(Var.t -> bool)
    -> t
    -> init:'accum
    -> f:
         (   Var.t
          -> 'accum
          -> AbstractValue.t
          -> Memory.Access.t list
          -> ('accum, 'final) Base.Continue_or_stop.t)
    -> finish:('accum -> 'final)
    -> AbstractValue.Set.t * 'final
  (** Generic graph traversal of the memory starting from each variable in the stack that pass
      [var_filter], in order. Returns the result of folding over every address in the graph and the
      set of addresses that have been visited before [f] returned [Stop] or all reachable addresses
      were seen. [f] is passed each address together with the variable from which the address was
      reached and the access path from that variable to the address. *)

  val fold_from_addresses :
       AbstractValue.t list
    -> t
    -> init:'accum
    -> f:
         (   'accum
          -> AbstractValue.t
          -> Memory.Access.t list
          -> ('accum, 'final) Base.Continue_or_stop.t)
    -> finish:('accum -> 'final)
    -> AbstractValue.Set.t * 'final
  (** Similar to [fold], but start from given addresses, instead of stack variables. *)
end = struct
  open Base.Continue_or_stop

  let visit address visited =
    if AbstractValue.Set.mem address visited then `AlreadyVisited
    else
      let visited = AbstractValue.Set.add address visited in
      `NotAlreadyVisited visited


  let rec visit_address address ~f rev_accesses astate ((visited, accum) as visited_accum) =
    match visit address visited with
    | `AlreadyVisited ->
        Continue visited_accum
    | `NotAlreadyVisited visited -> (
      match f accum address rev_accesses with
      | Continue accum -> (
        match Memory.find_opt address astate.heap with
        | None ->
            Continue (visited, accum)
        | Some edges ->
            visit_edges edges ~f rev_accesses astate (visited, accum) )
      | Stop fin ->
          Stop (visited, fin) )


  and visit_edges edges ~f rev_accesses astate visited_accum =
    let finish visited_accum = Continue visited_accum in
    Container.fold_until edges ~fold:Memory.Edges.fold ~finish ~init:visited_accum
      ~f:(fun visited_accum (access, (address, _trace)) ->
        match visit_access ~f access astate visited_accum with
        | Stop fin ->
            Stop (Stop fin)
        | Continue visited_accum -> (
          match visit_address address ~f (access :: rev_accesses) astate visited_accum with
          | Continue _ as cont ->
              cont
          | Stop fin ->
              Stop (Stop fin) ) )


  and visit_access ~f (access : Memory.Access.t) astate visited_accum =
    match access with
    | ArrayAccess (_, addr) ->
        visit_address addr ~f [] astate visited_accum
    | FieldAccess _ | TakeAddress | Dereference ->
        Continue visited_accum


  let visit_address_from_var (orig_var, (address, _loc)) ~f rev_accesses astate visited_accum =
    visit_address address ~f:(f orig_var) rev_accesses astate visited_accum


  let fold_common x astate ~fold ~filter ~visit ~init ~f ~finish =
    let finish (visited, accum) = (visited, finish accum) in
    let init = (AbstractValue.Set.empty, init) in
    Container.fold_until x ~fold ~init ~finish ~f:(fun visited_accum elem ->
        if filter elem then visit elem ~f [] astate visited_accum else Continue visited_accum )


  let fold ~var_filter astate =
    fold_common astate.stack astate
      ~fold:(IContainer.fold_of_pervasives_map_fold Stack.fold)
      ~filter:(fun (var, _) -> var_filter var)
      ~visit:visit_address_from_var


  let fold_from_addresses from astate =
    fold_common from astate ~fold:List.fold ~filter:(fun _ -> true) ~visit:visit_address
end

include GraphComparison

let reachable_addresses_from var_mem astate =
  GraphVisit.fold astate
    ~var_filter:var_mem
    ~init:() ~finish:Fn.id
<<<<<<< HEAD
    ~f:(fun () _ _ _ -> Continue ())
  |> fst

let reachable_addresses astate = reachable_addresses_from (fun _ -> true) astate

let is_reachable address nonlocal_vars astate =
  let var_mem v = Var.Set.mem v nonlocal_vars in
  GraphVisit.fold astate
    ~var_filter:var_mem
    ~init:false ~finish:Fn.id
    ~f:(fun acc addr _ _ ->
        if AbstractValue.equal addr address then
            Stop true
        else Continue acc)
  |> snd

let reachable_vars_from address var_mem astate =
  GraphVisit.fold astate
    ~var_filter:var_mem
    ~init:(Var.Set.empty) ~finish:Fn.id
    ~f:(fun acc addr var _ ->
        if AbstractValue.equal addr address then
            Stop (Var.Set.add var acc)
        else Continue acc)
  |> snd

=======
    ~f:(fun _ () _ _ -> Continue ())
  |> fst


let reachable_addresses_from addresses astate =
  GraphVisit.fold_from_addresses addresses astate ~init:() ~finish:Fn.id ~f:(fun () _ _ ->
      Continue () )
  |> fst
>>>>>>> 3685cc6f
<|MERGE_RESOLUTION|>--- conflicted
+++ resolved
@@ -294,8 +294,13 @@
   GraphVisit.fold astate
     ~var_filter:var_mem
     ~init:() ~finish:Fn.id
-<<<<<<< HEAD
-    ~f:(fun () _ _ _ -> Continue ())
+    ~f:(fun _ () _ _ -> Continue ())
+  |> fst
+
+
+let reachable_addresses_from addresses astate =
+  GraphVisit.fold_from_addresses addresses astate ~init:() ~finish:Fn.id ~f:(fun () _ _ ->
+      Continue () )
   |> fst
 
 let reachable_addresses astate = reachable_addresses_from (fun _ -> true) astate
@@ -321,13 +326,3 @@
         else Continue acc)
   |> snd
 
-=======
-    ~f:(fun _ () _ _ -> Continue ())
-  |> fst
-
-
-let reachable_addresses_from addresses astate =
-  GraphVisit.fold_from_addresses addresses astate ~init:() ~finish:Fn.id ~f:(fun () _ _ ->
-      Continue () )
-  |> fst
->>>>>>> 3685cc6f
