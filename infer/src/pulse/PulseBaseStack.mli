--- conflicted
+++ resolved
@@ -29,8 +29,6 @@
 
 val pp : F.formatter -> t -> unit
 
-<<<<<<< HEAD
 val get_vars : t -> VarAddress.t list
-=======
+
 val yojson_of_t : t -> Yojson.Safe.t
->>>>>>> b2109fa0
