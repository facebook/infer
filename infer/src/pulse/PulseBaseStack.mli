(*
 * Copyright (c) Facebook, Inc. and its affiliates.
 *
 * This source code is licensed under the MIT license found in the
 * LICENSE file in the root directory of this source tree.
 *)
open! IStd
module F = Format
open PulseBasicInterface
   
module VarAddress : sig
  type t = Var.t

  val equal : t -> t -> bool
end

module AddrHistPair : sig
  type t = AbstractValue.t * ValueHistory.t

end
     
include
  PrettyPrintable.MonoMap with type key = VarAddress.t and type value = AddrHistPair.t


(* need to shadow the declaration in [MonoMap] even though it is unused since [MapS.compare] has a
     different type *)
val compare : t -> t -> int [@@warning "-32"]

val pp : F.formatter -> t -> unit

<<<<<<< HEAD
val get_vars : t -> VarAddress.t list

val yojson_of_t : t -> Yojson.Safe.t
=======
val yojson_of_t : t -> Yojson.Safe.t

val canonicalize : get_var_repr:(AbstractValue.t -> AbstractValue.t) -> t -> t
(** replace each address in the stack by its canonical representative according to the current
    equality relation, represented by [get_var_repr] *)
>>>>>>> e4b39714
<|MERGE_RESOLUTION|>--- conflicted
+++ resolved
@@ -29,14 +29,10 @@
 
 val pp : F.formatter -> t -> unit
 
-<<<<<<< HEAD
 val get_vars : t -> VarAddress.t list
 
-val yojson_of_t : t -> Yojson.Safe.t
-=======
 val yojson_of_t : t -> Yojson.Safe.t
 
 val canonicalize : get_var_repr:(AbstractValue.t -> AbstractValue.t) -> t -> t
 (** replace each address in the stack by its canonical representative according to the current
-    equality relation, represented by [get_var_repr] *)
->>>>>>> e4b39714
+    equality relation, represented by [get_var_repr] *)