(*
 * Copyright (c) Facebook, Inc. and its affiliates.
 *
 * This source code is licensed under the MIT license found in the
 * LICENSE file in the root directory of this source tree.
 *)

open! IStd
module F = Format
module AbstractValue = PulseAbstractValue
module ValueHistory = PulseValueHistory

type t [@@deriving yojson_of]

val true_ : t

<<<<<<< HEAD
val is_true : t -> bool
=======
val false_ : t
>>>>>>> f411c7d1

val pp : F.formatter -> t -> unit

type new_eqs = PulseFormula.new_eqs

(** {2 Building arithmetic constraints} *)

val and_nonnegative : AbstractValue.t -> t -> t * new_eqs
(** [and_nonnegative v phi] is [phi ∧ v≥0] *)

val and_positive : AbstractValue.t -> t -> t * new_eqs
(** [and_positive v phi] is [phi ∧ v>0] *)

val and_eq_int : AbstractValue.t -> IntLit.t -> t -> t * new_eqs
(** [and_eq_int v i phi] is [phi ∧ v=i] *)

val simplify : keep:AbstractValue.Set.t -> t -> t * new_eqs
(** [simplify ~keep phi] attempts to get rid of as many variables in [fv phi] but not in [keep] as
    possible *)

val and_callee :
     (AbstractValue.t * ValueHistory.t) AbstractValue.Map.t
  -> t
  -> callee:t
  -> (AbstractValue.t * ValueHistory.t) AbstractValue.Map.t * t * new_eqs

(** {2 Operations} *)

type operand = LiteralOperand of IntLit.t | AbstractValueOperand of AbstractValue.t

val eval_binop : AbstractValue.t -> Binop.t -> operand -> operand -> t -> t * new_eqs

val eval_unop : AbstractValue.t -> Unop.t -> AbstractValue.t -> t -> t * new_eqs

val prune_binop : negated:bool -> Binop.t -> operand -> operand -> t -> t * new_eqs

(** {2 Queries} *)

val is_known_zero : t -> AbstractValue.t -> bool
(** [is_known_zero phi t] returns [true] if [phi |- t = 0], [false] if we don't know for sure *)

val is_equal_to : t -> AbstractValue.t -> IntLit.t -> bool
(** [is_equal_to phi t i] returns [true] if [phi |- t = i], [false] if we don't know for sure *)

 val get_variables : t  -> AbstractValue.Set.t

val is_known_neq_zero : t -> AbstractValue.t -> bool
(** [is_known_neq_zero phi t] returns [true] if [phi |- t != 0], [false] if we don't know for sure *)

val is_unsat_cheap : t -> bool
(** whether the state contains a contradiction, call this as often as you want *)

val is_unsat_expensive : t -> t * bool * new_eqs
(** whether the state contains a contradiction, only call this when you absolutely have to *)

val as_int : t -> AbstractValue.t -> int option
(** [as_int phi t] returns an integer x such that [phi |- t = x], if known for sure; see also
    [is_known_zero] *)

val has_no_assumptions : t -> bool
(** whether the current path is independent of any calling context *)<|MERGE_RESOLUTION|>--- conflicted
+++ resolved
@@ -14,13 +14,11 @@
 
 val true_ : t
 
-<<<<<<< HEAD
-val is_true : t -> bool
-=======
 val false_ : t
->>>>>>> f411c7d1
 
 val pp : F.formatter -> t -> unit
+
+val is_true : t -> bool
 
 type new_eqs = PulseFormula.new_eqs
 
