(*
 * Copyright (c) Facebook, Inc. and its affiliates.
 *
 * This source code is licensed under the MIT license found in the
 * LICENSE file in the root directory of this source tree.
 *)
open! IStd
module F = Format
module Invalidation = PulseInvalidation
module Trace = PulseTrace
module ValueHistory = PulseValueHistory

type t =
  | AddressOfCppTemporary of Var.t * ValueHistory.t
  | AddressOfStackVariable of Var.t * Location.t * ValueHistory.t
  | Allocated of Procname.t * Trace.t
  (** the {!Procname.t} is the function causing the allocation, eg [malloc] *)
  | AbdAllocated of Procname.t * Trace.t
  | Closure of Procname.t
  | DynamicType of Typ.Name.t
  | EndOfCollection
  | Invalid of Invalidation.t * Trace.t
  | MustBeInitialized of Trace.t
  | MustBeValid of Trace.t
  | StdVectorReserve
  | Uninitialized
  | WrittenTo of Trace.t
[@@deriving compare]

val pp : F.formatter -> t -> unit

val is_suitable_for_pre : t -> bool

val map_trace : f:(Trace.t -> Trace.t) -> t -> t
(** applies [f] to the traces found in attributes, leaving attributes without traces intact *)

module Set : PrettyPrintable.PPSet with type elt = t

module Attributes : sig
  include PrettyPrintable.PPUniqRankSet with type elt = t

  val get_address_of_stack_variable : t -> (Var.t * Location.t * ValueHistory.t) option

  val get_closure_proc_name : t -> Procname.t option

  val get_abdallocation : t -> (Procname.t * Trace.t) option

  val get_allocation : t -> (Procname.t * Trace.t) option

  val get_dynamic_type : t -> Typ.Name.t option

  val is_end_of_collection : t -> bool

  val get_invalid : t -> (Invalidation.t * Trace.t) option

  val get_must_be_valid : t -> Trace.t option

  val get_written_to : t -> Trace.t option

  val is_modified : t -> bool

  val is_std_vector_reserved : t -> bool

<<<<<<< HEAD
  val is_imply: t -> t -> bool

  val replace_abduce: t -> t -> t

  val is_not_empty_heap : t -> bool
    
=======
  val is_uninitialized : t -> bool

  val get_must_be_initialized : t -> Trace.t option
>>>>>>> 3685cc6f
end<|MERGE_RESOLUTION|>--- conflicted
+++ resolved
@@ -61,16 +61,14 @@
 
   val is_std_vector_reserved : t -> bool
 
-<<<<<<< HEAD
   val is_imply: t -> t -> bool
 
   val replace_abduce: t -> t -> t
 
   val is_not_empty_heap : t -> bool
     
-=======
   val is_uninitialized : t -> bool
 
   val get_must_be_initialized : t -> Trace.t option
->>>>>>> 3685cc6f
+
 end