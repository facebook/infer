--- conflicted
+++ resolved
@@ -137,34 +137,28 @@
     (* NOTE: we could introduce a case-split explicitly on =0 vs ≠0 but instead only act on what we
        currently know about the value. This is purely to avoid contributing to path explosion. *)
     (* freeing 0 is a no-op *)
-<<<<<<< HEAD
-    if PulseArithmetic.is_known_zero astate (fst deleted_access) then
-      PulseOperations.ok_continue astate
-    else (
-        if not Config.pulse_isl then
-        let astate = PulseArithmetic.and_positive (fst deleted_access) astate in
-=======
     if PulseArithmetic.is_known_zero astate (fst deleted_access) then ok_continue astate
     else
-      let astate = PulseArithmetic.and_positive (fst deleted_access) astate in
->>>>>>> f411c7d1
-      let invalidation =
-        match operation with `Free -> Invalidation.CFree | `Delete -> Invalidation.CppDelete
-      in
-      let+ astate = PulseOperations.invalidate location invalidation deleted_access astate in
-      [ExecutionDomain.ContinueProgram astate]
-     else
-        let live_addresses_before_free = BaseDomain.reachable_addresses_from Var.appears_in_source_code (astate.AbductiveDomain.post :> BaseDomain.t) in
-        let invalidation =
-          match operation with `Free -> Invalidation.CFree | `Delete -> Invalidation.CppDelete
-        in
-        let* astates = PulseOperations.invalidate_biad callee_procname location invalidation ~null_noop:true deleted_access astate in
-        let+ () = check_memory_leak_after_free callee_procname location (fst deleted_access) live_addresses_before_free astates in
-        List.map astates ~f:(fun astate ->
-             let modified_vars = BaseDomain.reachable_vars_from (fst deleted_access) (fun v -> Var.Set.mem v astate.AbductiveDomain.imm_params) (astate.AbductiveDomain.post :> BaseDomain.t) in
-             let astate = Var.Set.fold (fun v astate -> AbductiveDomain.remove_imm_param v astate) modified_vars astate in
-             ExecutionDomain.ContinueProgram astate)
-     )
+      (
+        if not Config.pulse_isl then
+          let astate = PulseArithmetic.and_positive (fst deleted_access) astate in
+          let invalidation =
+            match operation with `Free -> Invalidation.CFree | `Delete -> Invalidation.CppDelete
+          in
+          let+ astate = PulseOperations.invalidate location invalidation deleted_access astate in
+          [ExecutionDomain.ContinueProgram astate]
+        else
+          let live_addresses_before_free = BaseDomain.reachable_addresses_from Var.appears_in_source_code (astate.AbductiveDomain.post :> BaseDomain.t) in
+          let invalidation =
+            match operation with `Free -> Invalidation.CFree | `Delete -> Invalidation.CppDelete
+          in
+          let* astates = PulseOperations.invalidate_biad callee_procname location invalidation ~null_noop:true deleted_access astate in
+          let+ () = check_memory_leak_after_free callee_procname location (fst deleted_access) live_addresses_before_free astates in
+          List.map astates ~f:(fun astate ->
+              let modified_vars = BaseDomain.reachable_vars_from (fst deleted_access) (fun v -> Var.Set.mem v astate.AbductiveDomain.imm_params) (astate.AbductiveDomain.post :> BaseDomain.t) in
+              let astate = Var.Set.fold (fun v astate -> AbductiveDomain.remove_imm_param v astate) modified_vars astate in
+              ExecutionDomain.ContinueProgram astate)
+      )
      
 end
 
