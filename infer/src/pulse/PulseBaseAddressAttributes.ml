(*
 * Copyright (c) Facebook, Inc. and its affiliates.
 *
 * This source code is licensed under the MIT license found in the
 * LICENSE file in the root directory of this source tree.
 *)
open! IStd
module F = Format
module L = Logging
open PulseBasicInterface

module AttributesNoRank = struct
  include Attributes

  let pp fmt t : unit = Attributes.pp ?print_rank:None fmt t
end

module Graph = PrettyPrintable.MakePPMonoMap (AbstractValue) (AttributesNoRank)

type t = Graph.t

let yojson_of_t = [%yojson_of: _]

let add_one addr attribute attrs =
  match Graph.find_opt addr attrs with
  | None ->
      Graph.add addr (Attributes.singleton attribute) attrs
  | Some old_attrs ->
      let new_attrs = Attributes.add old_attrs attribute in
      Graph.add addr new_attrs attrs


let remove_one addr attribute attrs =
  match Graph.find_opt addr attrs with
  | None ->
      attrs
  | Some old_attrs ->
      let new_attrs = Attributes.remove attribute old_attrs in
      Graph.add addr new_attrs attrs


let add addr attributes attrs =
  match Graph.find_opt addr attrs with
  | None ->
      Graph.add addr attributes attrs
  | Some old_attrs ->
      let new_attrs = Attributes.union_prefer_left old_attrs attributes in
      Graph.add addr new_attrs attrs


let fold = Graph.fold

let find_opt = Graph.find_opt

let empty = Graph.empty

let is_empty = Graph.is_empty

let remove = Graph.remove
           
let filter = Graph.filter

let filter_with_discarded_addrs f x =
  fold
    (fun k v ((x, discarded) as acc) -> if f k v then acc else (Graph.remove k x, k :: discarded))
    x (x, [])


let pp = Graph.pp

let invalidate (address, history) invalidation location memory =
  add_one address (Attribute.Invalid (invalidation, Immediate {location; history})) memory


let allocate procname (address, history) location memory =
  add_one address (Attribute.Allocated (procname, Immediate {location; history})) memory


let add_dynamic_type typ address memory = add_one address (Attribute.DynamicType typ) memory

let mark_as_end_of_collection address memory = add_one address Attribute.EndOfCollection memory

let check_valid address attrs =
  L.d_printfln "Checking validity of %a" AbstractValue.pp address ;
  match Graph.find_opt address attrs |> Option.bind ~f:Attributes.get_invalid with
  | None ->
      Ok ()
  | Some invalidation ->
      Error invalidation


let check_initialized address attrs =
  L.d_printfln "Checking if %a is initialized" AbstractValue.pp address ;
  if Graph.find_opt address attrs |> Option.exists ~f:Attributes.is_uninitialized then Error ()
  else Ok ()


let get_attribute getter address attrs =
  let open Option.Monad_infix in
  Graph.find_opt address attrs >>= getter


let remove_allocation_attr address memory =
  match get_attribute Attributes.get_allocation address memory with
  | Some (procname, trace) ->
      remove_one address (Attribute.Allocated (procname, trace)) memory
  | None ->
     memory

let remove_abdallocation_attr address memory =
  match get_attribute Attributes.get_abdallocation address memory with
  | Some (procname, trace) ->
      remove_one address (Attribute.AbdAllocated (procname, trace)) memory
  | None ->
     memory

let remove_must_be_valid_attr address memory =
  match get_attribute Attributes.get_must_be_valid address memory with
  | Some trace ->
      remove_one address (Attribute.MustBeValid trace) memory
  | None ->
      memory


let initialize address attrs =
  if Graph.find_opt address attrs |> Option.exists ~f:Attributes.is_uninitialized then
    remove_one address Attribute.Uninitialized attrs
  else attrs


let get_closure_proc_name = get_attribute Attributes.get_closure_proc_name

let get_invalid = get_attribute Attributes.get_invalid

exception Found of (AbstractValue.t * Invalidation.t * Trace.t)
                
let find_first_invalid memory=
  try
      Graph.fold (fun addr attrs acc ->
              match Attributes.get_invalid attrs with
                | Some (invalidation, trace) ->
                   raise (Found (addr, invalidation, trace))
                | None ->
                   acc) memory None
  with Found res -> Some res

let get_address_of_stack_variable =
  get_attribute Attributes.get_address_of_stack_variable

let exist_invalid addrs addr_attrs=
  AbstractValue.Set.exists (fun addr -> Option.is_some (get_invalid addr addr_attrs)) addrs

let is_invalid_const address attrs =
  let invalid_attrs = get_attribute Attributes.get_invalid address attrs in
  match invalid_attrs with Some (ConstantDereference _, _) -> true | _ -> false

let get_must_be_valid =
  get_attribute Attributes.get_must_be_valid

let get_must_be_valid_or_allocated address attrs =
  match get_must_be_valid address attrs with
    | Some a -> Some a
    | None -> ( match get_attribute Attributes.get_allocation address attrs with
                  | Some (_, trace) -> Some trace
                  | None -> ( match get_attribute Attributes.get_abdallocation address attrs with
                                | Some (_, trace) -> Some trace
                                | None -> None
                            )
              )

let get_must_be_initialized = get_attribute Attributes.get_must_be_initialized

let std_vector_reserve address memory = add_one address Attribute.StdVectorReserve memory

let is_end_of_collection address attrs =
  Graph.find_opt address attrs |> Option.value_map ~default:false ~f:Attributes.is_end_of_collection


let is_std_vector_reserved address attrs =
  Graph.find_opt address attrs
  |> Option.value_map ~default:false ~f:Attributes.is_std_vector_reserved


<<<<<<< HEAD
let is_empty_heap_attrs addresses hattrs=
  not (Graph.exists (fun addr attrs -> AbstractValue.Set.mem addr addresses && (Attributes.is_not_empty_heap attrs)) hattrs)

module GraphS = PrettyPrintable.MakePPMonoMap (AbstractValue) (Attribute.Set)

type st = GraphS.t

let sempty = GraphS.empty

let sfold = GraphS.fold
           
let union addr attributes attrs =
  match GraphS.find_opt addr attrs with
  | None ->
        let new_attrs = Attributes.fold attributes ~init:Attribute.Set.empty ~f:(fun acc attr -> Attribute.Set.add attr acc) in
      GraphS.add addr new_attrs attrs
  | Some old_attrs ->
      let new_attrs = Attributes.fold attributes ~init:old_attrs ~f:(fun acc attr -> Attribute.Set.add attr acc) in
      GraphS.add addr new_attrs attrs
=======
let canonicalize ~get_var_repr attrs_map =
  (* TODO: merging attributes together can produce contradictory attributes, eg [MustBeValid] +
     [Invalid]. We could detect these and abort execution. This is not really restricted to merging
     as it might be possible to get a contradiction by accident too so maybe here is not the best
     place to detect these. *)
  Graph.fold
    (fun addr attrs g ->
      if Attributes.is_empty attrs then g
      else
        let addr' = get_var_repr addr in
        add addr' attrs g )
    attrs_map Graph.empty
>>>>>>> 3685cc6f
<|MERGE_RESOLUTION|>--- conflicted
+++ resolved
@@ -181,7 +181,6 @@
   |> Option.value_map ~default:false ~f:Attributes.is_std_vector_reserved
 
 
-<<<<<<< HEAD
 let is_empty_heap_attrs addresses hattrs=
   not (Graph.exists (fun addr attrs -> AbstractValue.Set.mem addr addresses && (Attributes.is_not_empty_heap attrs)) hattrs)
 
@@ -201,7 +200,7 @@
   | Some old_attrs ->
       let new_attrs = Attributes.fold attributes ~init:old_attrs ~f:(fun acc attr -> Attribute.Set.add attr acc) in
       GraphS.add addr new_attrs attrs
-=======
+
 let canonicalize ~get_var_repr attrs_map =
   (* TODO: merging attributes together can produce contradictory attributes, eg [MustBeValid] +
      [Invalid]. We could detect these and abort execution. This is not really restricted to merging
@@ -213,5 +212,4 @@
       else
         let addr' = get_var_repr addr in
         add addr' attrs g )
-    attrs_map Graph.empty
->>>>>>> 3685cc6f
+    attrs_map Graph.empty