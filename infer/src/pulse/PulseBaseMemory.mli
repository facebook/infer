--- conflicted
+++ resolved
@@ -31,13 +31,10 @@
 
 val find_edge_opt : AbstractValue.t -> Access.t -> t -> AddrTrace.t option
 
-<<<<<<< HEAD
 val find_edges_opt : AbstractValue.t -> t -> Edges.t option
 
 val exist_edge_dest : AbstractValue.t -> t -> bool
 
-val yojson_of_t : t -> Yojson.Safe.t
-=======
 val yojson_of_t : t -> Yojson.Safe.t
 
 val is_allocated : t -> AbstractValue.t -> bool
@@ -46,5 +43,4 @@
 val canonicalize : get_var_repr:(AbstractValue.t -> AbstractValue.t) -> t -> t SatUnsat.t
 (** replace each address in the heap by its canonical representative according to the current
     equality relation, represented by [get_var_repr]; also remove addresses that point to empty
-    edges *)
->>>>>>> e4b39714
+    edges *)