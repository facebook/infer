(*
 * Copyright (c) Facebook, Inc. and its affiliates.
 *
 * This source code is licensed under the MIT license found in the
 * LICENSE file in the root directory of this source tree.
 *)

open! IStd
open PulseBasicInterface
open PulseDomainInterface

val apply_prepost :
     Procname.t
  -> Location.t
  -> callee_prepost:AbductiveDomain.t
  -> captured_vars_with_actuals:(Var.t * (AbstractValue.t * ValueHistory.t)) list
  -> formals:Var.t list
  -> actuals:((AbstractValue.t * ValueHistory.t) * Typ.t) list
<<<<<<< HEAD
  -> PulseAbductiveDomain.t
  -> ( (PulseAbductiveDomain.t * (AbstractValue.t * ValueHistory.t) option *  ((ValueHistory.t)  AbstractValue.Map.t)) option
     , Diagnostic.t * PulseAbductiveDomain.t )
     result
(** return the abstract state after the call along with an optional return value, or [None] if the
    precondition could not be satisfied (e.g. some aliasing constraints were not satisfied) *)
=======
  -> AbductiveDomain.t
  -> (AbductiveDomain.t * (AbstractValue.t * ValueHistory.t) option) PulseReport.access_result
     PulseReport.path_feasibility
>>>>>>> f411c7d1
<|MERGE_RESOLUTION|>--- conflicted
+++ resolved
@@ -16,15 +16,6 @@
   -> captured_vars_with_actuals:(Var.t * (AbstractValue.t * ValueHistory.t)) list
   -> formals:Var.t list
   -> actuals:((AbstractValue.t * ValueHistory.t) * Typ.t) list
-<<<<<<< HEAD
-  -> PulseAbductiveDomain.t
-  -> ( (PulseAbductiveDomain.t * (AbstractValue.t * ValueHistory.t) option *  ((ValueHistory.t)  AbstractValue.Map.t)) option
-     , Diagnostic.t * PulseAbductiveDomain.t )
-     result
-(** return the abstract state after the call along with an optional return value, or [None] if the
-    precondition could not be satisfied (e.g. some aliasing constraints were not satisfied) *)
-=======
   -> AbductiveDomain.t
-  -> (AbductiveDomain.t * (AbstractValue.t * ValueHistory.t) option) PulseReport.access_result
-     PulseReport.path_feasibility
->>>>>>> f411c7d1
+  -> (AbductiveDomain.t * (AbstractValue.t * ValueHistory.t) option *  ((ValueHistory.t)  AbstractValue.Map.t)) PulseReport.access_result
+     PulseReport.path_feasibility