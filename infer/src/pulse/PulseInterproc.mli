--- conflicted
+++ resolved
@@ -17,10 +17,5 @@
   -> formals:Var.t list
   -> actuals:((AbstractValue.t * ValueHistory.t) * Typ.t) list
   -> AbductiveDomain.t
-<<<<<<< HEAD
-  -> (AbductiveDomain.t * (AbstractValue.t * ValueHistory.t) option *  ((ValueHistory.t)  AbstractValue.Map.t)) PulseReport.access_result
-     PulseReport.path_feasibility
-=======
   -> (AbductiveDomain.t * (AbstractValue.t * ValueHistory.t) option) PulseReport.access_result
-     SatUnsat.t
->>>>>>> e4b39714
+     SatUnsat.t