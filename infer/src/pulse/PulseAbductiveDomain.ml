(*
 * Copyright (c) Facebook, Inc. and its affiliates.
 *
 * This source code is licensed under the MIT license found in the
 * LICENSE file in the root directory of this source tree.
 *)

open! IStd
module F = Format
module L = Logging
open PulseBasicInterface
module BaseDomain = PulseBaseDomain
module BaseStack = PulseBaseStack
module BaseMemory = PulseBaseMemory
module BaseAddressAttributes = PulseBaseAddressAttributes
module VarSet = Var.Set

(** signature common to the "normal" [Domain], representing the post at the current program point,
    and the inverted [PreDomain], representing the inferred pre-condition*)
module type BaseDomainSig = sig
  (* private because the lattice is not the same for preconditions and postconditions so we don't
     want to confuse them *)
  type t = private BaseDomain.t

  val empty : t

  val update : ?stack:BaseStack.t -> ?heap:BaseMemory.t -> ?attrs:BaseAddressAttributes.t -> t -> t

  val filter_addr : f:(AbstractValue.t -> bool) -> t -> t
  (** filter both heap and attrs *)

  val filter_addr_with_discarded_addrs :
    f:(AbstractValue.t -> bool) -> t -> t * AbstractValue.t list
  (** compute new state containing only reachable addresses in its heap and attributes, as well as
      the list of discarded unreachable addresses *)

  val pp : F.formatter -> t -> unit
end

(* just to expose record field names without having to type
   [BaseDomain.heap] *)
type base_domain = BaseDomain.t =
  {heap: BaseMemory.t; stack: BaseStack.t; attrs: BaseAddressAttributes.t}

(** operations common to [Domain] and [PreDomain], see also the [BaseDomain] signature *)
module BaseDomainCommon = struct
  let update ?stack ?heap ?attrs foot =
    let new_stack, new_heap, new_attrs =
      ( Option.value ~default:foot.stack stack
      , Option.value ~default:foot.heap heap
      , Option.value ~default:foot.attrs attrs )
    in
    if
      phys_equal new_stack foot.stack && phys_equal new_heap foot.heap
      && phys_equal new_attrs foot.attrs
    then foot
    else {stack= new_stack; heap= new_heap; attrs= new_attrs}


  let filter_addr ~f foot =
    let heap' = BaseMemory.filter (fun address _ -> f address) foot.heap in
    let attrs' = BaseAddressAttributes.filter (fun address _ -> f address) foot.attrs in
    update ~heap:heap' ~attrs:attrs' foot


  let filter_addr_with_discarded_addrs ~f foot =
    let heap' = BaseMemory.filter (fun address _ -> f address) foot.heap in
    let attrs', discarded_addresses =
      BaseAddressAttributes.filter_with_discarded_addrs (fun address _ -> f address) foot.attrs
    in
    (update ~heap:heap' ~attrs:attrs' foot, discarded_addresses)
end

(** represents the post abstract state at each program point *)
module PostDomain : BaseDomainSig = struct
  include BaseDomainCommon
  include BaseDomain
end

(* NOTE: [PreDomain] and [Domain] theoretically differ in that [PreDomain] should be the inverted lattice of [Domain], but since we never actually join states or check implication the two collapse into one. *)

(** represents the inferred pre-condition at each program point, biabduction style *)
module PreDomain : BaseDomainSig = PostDomain

module PostStatus = struct
type t = Ok | Er of Diagnostic.t option

let pp f s=
  match s with
  | Ok ->
     F.pp_print_string f "ok:"
  | Er may_er ->
     F.pp_print_string f ("er:" ^
     (match may_er with | None -> "" | Some err -> " " ^ (Diagnostic.get_message err)))
                                                                                          
let eq s1 s2=
  match s1, s2 with
    | Ok, Ok
      | Er _, Er _ -> true
    | _ -> false
end

(** biabduction-style pre/post state + skipped calls *)
type t =
  { post: PostDomain.t  (** state at the current program point*)
  ; pre: PreDomain.t  (** inferred pre at the current program point *)
  ; skipped_calls: SkippedCalls.t  (** set of skipped calls *)
  ; path_condition: PathCondition.t
  ; status: PostStatus.t
  ; local_ptrvars : VarSet.t
  ; nonref_formals : VarSet.t
  ; imm_params : VarSet.t
  ; mod_addrs : AbstractValue.Set.t }

let pp f {post; pre; path_condition; skipped_calls; local_ptrvars; nonref_formals; imm_params;mod_addrs; status} =
  F.fprintf f "@[<v>%a\n%a@;%a@;PRE=[%a]@;skipped_calls=%a@;local_ptrvars=%a@; nonref_formals=%a@;imm_params=%a@;mod_addrs=%a@]" PathCondition.pp path_condition
      PostStatus.pp status PostDomain.pp post PreDomain.pp pre SkippedCalls.pp skipped_calls
      VarSet.pp local_ptrvars VarSet.pp nonref_formals
      VarSet.pp imm_params AbstractValue.Set.pp mod_addrs

let set_status status astate = {astate with status}

let set_er_status astate = {astate with status = PostStatus.Er None}

let remove_imm_param var astate =
  {astate with imm_params = VarSet.remove var astate.imm_params}

let add_mod_addr addr astate =
  {astate with mod_addrs = AbstractValue.Set.add addr astate.mod_addrs}

let remove_local_var var astate =
  {astate with local_ptrvars = VarSet.remove var astate.local_ptrvars}


let set_path_condition path_condition astate = {astate with path_condition}

let leq ~lhs ~rhs =
  SkippedCalls.leq ~lhs:lhs.skipped_calls ~rhs:rhs.skipped_calls
  &&
      PostStatus.eq lhs.status rhs.status
  &&
  match
    BaseDomain.isograph_map BaseDomain.empty_mapping
      ~lhs:(rhs.pre :> BaseDomain.t)
      ~rhs:(lhs.pre :> BaseDomain.t)
  with
  | NotIsomorphic ->
      false
  | IsomorphicUpTo foot_mapping ->
      BaseDomain.is_isograph foot_mapping
        ~lhs:(lhs.post :> BaseDomain.t)
        ~rhs:(rhs.post :> BaseDomain.t)


module Stack = struct
  let is_abducible astate var =
    (* HACK: formals are pre-registered in the initial state *)
    BaseStack.mem var (astate.pre :> base_domain).stack || Var.is_global var


  (** [astate] with [astate.post.stack = f astate.post.stack] *)
  let map_post_stack ~f astate =
    let new_post = PostDomain.update astate.post ~stack:(f (astate.post :> base_domain).stack) in
    if phys_equal new_post astate.post then astate else {astate with post= new_post}


  let eval location origin var astate =
    match BaseStack.find_opt var (astate.post :> base_domain).stack with
    | Some addr_hist ->
        (astate, addr_hist)
    | None ->
        let addr = AbstractValue.mk_fresh () in
        let addr_hist = (addr, origin) in
        let post_stack = BaseStack.add var addr_hist (astate.post :> base_domain).stack in
        let post_heap = if not Config.pulse_isl then (astate.post :> base_domain).heap else BaseMemory.register_address addr (astate.post :> base_domain).heap in
        let post_attrs = if not Config.pulse_isl then (astate.post :> base_domain).attrs else let access_trace = Trace.Immediate {location; history=[]} in
              BaseAddressAttributes.add_one addr (MustBeValid access_trace)  (astate.post :> base_domain).attrs in
        let pre =
          (* do not overwrite values of variables already in the pre *)
          if (not (BaseStack.mem var (astate.pre :> base_domain).stack)) && is_abducible astate var
          then
            (* HACK: do not record the history of values in the pre as they are unused *)
            let foot_stack = BaseStack.add var (addr, []) (astate.pre :> base_domain).stack in
            let foot_heap = BaseMemory.register_address addr (astate.pre :> base_domain).heap in
            PreDomain.update ~stack:foot_stack ~heap:foot_heap astate.pre
          else astate.pre
        in
        ( { post= PostDomain.update astate.post ~stack:post_stack ~heap:post_heap ~attrs:post_attrs
          ; pre
          ; skipped_calls= astate.skipped_calls
          ; path_condition= astate.path_condition
          ; status = astate.status
          ; local_ptrvars = astate.local_ptrvars
          ; imm_params = astate.imm_params
          ; mod_addrs = astate.mod_addrs
          ; nonref_formals = astate.nonref_formals }
        , addr_hist )


  let add var addr_loc_opt astate =
    map_post_stack astate ~f:(fun stack -> BaseStack.add var addr_loc_opt stack)


  let remove_vars vars astate =
    let vars_to_remove =
      let is_in_pre var astate = BaseStack.mem var (astate.pre :> base_domain).stack in
      List.filter vars ~f:(fun var -> not (is_in_pre var astate))
    in
    map_post_stack astate ~f:(fun stack ->
        BaseStack.filter (fun var _ -> not (List.mem ~equal:Var.equal vars_to_remove var)) stack )


  let fold f astate accum = BaseStack.fold f (astate.post :> base_domain).stack accum

  let find_opt var astate = BaseStack.find_opt var (astate.post :> base_domain).stack

  let mem var astate = BaseStack.mem var (astate.post :> base_domain).stack

  let exists f astate = BaseStack.exists f (astate.post :> base_domain).stack

  let keys astate =
    BaseStack.fold (fun key _ keys -> key :: keys) (astate.post :> base_domain).stack []
end

module AddressAttributes = struct
  open IResult.Let_syntax

  (** [astate] with [astate.post.attrs = f astate.post.attrs] *)
  let map_post_attrs ~f astate =
    let new_post = PostDomain.update astate.post ~attrs:(f (astate.post :> base_domain).attrs) in
    if phys_equal new_post astate.post then astate else {astate with post= new_post}

  let map_pre_attrs ~f astate =
    let new_pre = PreDomain.update astate.pre ~attrs:(f (astate.pre :> base_domain).attrs) in
    if phys_equal new_pre astate.pre then astate else {astate with pre= new_pre}
    
  let add_one address attribute astate =
    map_post_attrs astate ~f:(BaseAddressAttributes.add_one address attribute)

  (** if [address] is in [pre] then add the attribute [attr] *)
  let abduce_attribute address attribute astate =
    L.d_printfln "Abducing %a:%a" AbstractValue.pp address Attribute.pp attribute ;
    let new_pre =
      if BaseMemory.mem address (astate.pre :> base_domain).heap then
        PreDomain.update astate.pre
          ~attrs:(BaseAddressAttributes.add_one address attribute (astate.pre :> base_domain).attrs)
      else astate.pre
    in
    if phys_equal new_pre astate.pre then astate else {astate with pre= new_pre}


  let check_valid access_trace addr astate =
    let+ () = BaseAddressAttributes.check_valid addr (astate.post :> base_domain).attrs in
    (* if [address] is in [pre] and it should be valid then that fact goes in the precondition *)
    if not Config.pulse_isl then
        abduce_attribute addr (MustBeValid access_trace) astate
    else
        abduce_attribute addr (MustBeValid access_trace) astate
        |> add_one addr (MustBeValid access_trace)



  let invalidate address invalidation location astate =
    if not Config.pulse_isl then
        map_post_attrs astate ~f:(BaseAddressAttributes.invalidate address invalidation location)
    else
        map_post_attrs ~f:(BaseAddressAttributes.invalidate address invalidation location) astate
        |> map_post_attrs ~f:(BaseAddressAttributes.remove_must_be_valid_attr (fst address))
        |> map_post_attrs ~f:(BaseAddressAttributes.remove_abdallocation_attr (fst address))
        |> map_post_attrs ~f:(BaseAddressAttributes.remove_allocation_attr (fst address))



  let allocate procname address location astate =
    map_post_attrs astate ~f:(BaseAddressAttributes.allocate procname address location)


  let add_dynamic_type typ address astate =
    map_post_attrs astate ~f:(BaseAddressAttributes.add_dynamic_type typ address)


  let remove_allocation_attr address astate =
    map_post_attrs astate ~f:(BaseAddressAttributes.remove_allocation_attr address)

  let remove_must_be_valid_attr address astate =
    map_post_attrs astate ~f:(BaseAddressAttributes.remove_must_be_valid_attr address)

  let get_closure_proc_name addr astate =
    BaseAddressAttributes.get_closure_proc_name addr (astate.post :> base_domain).attrs


  let std_vector_reserve addr astate =
    map_post_attrs astate ~f:(BaseAddressAttributes.std_vector_reserve addr)


  let is_std_vector_reserved addr astate =
    BaseAddressAttributes.is_std_vector_reserved addr (astate.post :> base_domain).attrs


  let mark_as_end_of_collection addr astate =
    map_post_attrs astate ~f:(BaseAddressAttributes.mark_as_end_of_collection addr)


  let is_end_of_collection addr astate =
    BaseAddressAttributes.is_end_of_collection addr (astate.post :> base_domain).attrs


  let is_pre_invalid_const addr astate =
    BaseAddressAttributes.is_invalid_const addr (astate.pre :> base_domain).attrs

  let abduce_and_add value attrs astate =
    Attributes.fold attrs ~init:astate ~f:(fun astate attr ->
        let astate =
          if Attribute.is_suitable_for_pre attr then abduce_attribute value attr astate else astate
        in
        add_one value attr astate )


   let abduce_attrs value attrs astate =
    Attributes.fold attrs ~init:astate ~f:(fun astate attr ->
        let astate =
          if Attribute.is_suitable_for_pre attr then abduce_attribute value attr astate else astate
        in
        astate )

   let add_attrs value attrs astate =
     let astate = match Attributes.get_invalid attrs with | Some _ -> remove_must_be_valid_attr value astate |> remove_allocation_attr value | _ -> astate in
     Attributes.fold attrs ~init:astate ~f:(fun astate attr ->
             add_one value attr
                 astate)


  let find_opt address astate =
    BaseAddressAttributes.find_opt address (astate.post :> base_domain).attrs

  (** case split on [address]:
 - dont need abduce: MustBeValid/Allocation/AbdAllocation. do add_edge
 - abduce failed: lhs_addr = null or Invalid or Uninit
 - abduce succ:
   + MustBeValid: new heap or alias
   + Invalid Free
   + Invalid null
   + Invalid Uninit
*)
  let check_valid_and_abduce procname access_trace addr ?null_noop:(null_noop=false) is_neq_null is_pc_eq_null astate =
    L.d_printfln "*****check_valid_and_abduce: addr*** %a@\n" AbstractValue.pp addr;
    match BaseAddressAttributes.get_invalid addr
                  (astate.post :> BaseDomain.t).attrs with
      | None -> begin
          match BaseAddressAttributes.get_must_be_valid_or_allocated addr
                 (astate.post :> BaseDomain.t).attrs with
          | None -> (
              (* do not do abduction for local variables *)
              (* if (is_local_ptr addr astate) then
               *     Error (Invalidation.UninitializedDereference, access_trace, astate)
               * else *)
              (* abduce *)
              (* invalid null *)
              let null_astates =
                if not is_neq_null then
                    let null_attr = Attribute.Invalid ((Invalidation.ConstantDereference IntLit.zero), access_trace) in
                    let null_astate = { astate with status = if null_noop then astate.status else PostStatus.Er None;}  (* path_condition = PathCondition.and_eq_int addr IntLit.zero astate.path_condition*)
                                    |> add_one addr null_attr
                    in
                    let null_astate =
                      if is_pc_eq_null then null_astate
                      else (* abduce null into both pre *)
                          abduce_attribute addr null_attr null_astate
                    in
                    [null_astate]
                else []
              in
              if is_pc_eq_null then Ok null_astates else
                  let valid_astate =
                    let abdalloc = Attribute.AbdAllocated (procname, access_trace) in
                    let valid_attr = (Attribute.MustBeValid access_trace) in
                    add_one addr abdalloc astate (* {astate with path_condition = PathCondition.and_positive addr astate.path_condition} *)
                    (* |> add_one addr valid_attr *) (* must be valid attribute just for pre *)
                    |> abduce_attribute addr valid_attr
                    |> abduce_attribute addr abdalloc in
              (* invalid free *)
              let invalid_free =
                (*C or Cpp?*)
                let invalid_attr = Attribute.Invalid (CFree, access_trace) in
                { astate with status = PostStatus.Er None;(* path_condition = PathCondition.and_positive addr astate.path_condition *)}
                (* abduce invalid heap into both pre and post *)
                |> abduce_attribute addr invalid_attr
                |> add_one addr invalid_attr
              in
              (* invalid uninit *)
              let invalid_uninit =
                let invalid_attr = Attribute.Invalid (UninitializedDereference, access_trace) in
                { astate with status = PostStatus.Er None;}
                (* abduce invalid heap into both pre and post *)
                |> abduce_attribute addr invalid_attr
                |> add_one addr invalid_attr
              in
              Ok ([valid_astate;invalid_free]@null_astates@[invalid_uninit]))
          | Some _ -> (
              (* presume MustBeValid and Invalid were not added together *)
              (* dont need abduce *)
              Ok [astate])
          end
      | Some (invalidation, invalidation_trace) -> (
          (* abduce failed *)
          Error (invalidation, invalidation_trace, {astate with status = PostStatus.Er (Some (Diagnostic.AccessToInvalidAddress {invalidation; invalidation_trace; access_trace}))})
      )
   
    
end

module Memory = struct
  module Access = BaseMemory.Access
  module Edges = BaseMemory.Edges

  (** [astate] with [astate.post.heap = f astate.post.heap] *)
  let map_post_heap ~f astate =
    let new_post = PostDomain.update astate.post ~heap:(f (astate.post :> base_domain).heap) in
    if phys_equal new_post astate.post then astate else {astate with post= new_post}

   let map_pre_heap ~f astate =
    let new_pre = PreDomain.update astate.pre ~heap:(f (astate.pre :> base_domain).heap) in
    if phys_equal new_pre astate.pre then astate else {astate with pre= new_pre}


  let add_edge (addr, history) access new_addr_hist location astate =
    map_post_heap astate ~f:(BaseMemory.add_edge addr access new_addr_hist)
    |> AddressAttributes.map_post_attrs
         ~f:(BaseAddressAttributes.add_one addr (WrittenTo (Trace.Immediate {location; history})))

  let register_address addr astate=
    map_post_heap astate ~f:(BaseMemory.register_address addr)

  let remove_address addr astate=
    map_post_heap astate ~f:(BaseMemory.remove_address addr)
    
  let find_edge_opt address access astate =
    BaseMemory.find_edge_opt address access (astate.post :> base_domain).heap

  let find_edges_opt address astate =
    BaseMemory.find_edges_opt address (astate.post :> base_domain).heap

  let eval_edge (addr_src, hist_src) access astate =
    match find_edge_opt addr_src access astate with
    | Some addr_hist_dst ->
        (astate, addr_hist_dst)
    | None ->
        let addr_dst = AbstractValue.mk_fresh () in
        let addr_hist_dst = (addr_dst, hist_src) in
        let post_heap =
          BaseMemory.add_edge addr_src access addr_hist_dst (astate.post :> base_domain).heap
        in
        let foot_heap =
          if BaseMemory.mem addr_src (astate.pre :> base_domain).heap then
            (* HACK: do not record the history of values in the pre as they are unused *)
            BaseMemory.add_edge addr_src access (addr_dst, []) (astate.pre :> base_domain).heap
            |> BaseMemory.register_address addr_dst
          else (astate.pre :> base_domain).heap
        in
        ( { post= PostDomain.update astate.post ~heap:post_heap
          ; pre= PreDomain.update astate.pre ~heap:foot_heap
          ; skipped_calls= astate.skipped_calls
          ; path_condition= astate.path_condition
          ; status=astate.status
          ; local_ptrvars = astate.local_ptrvars
          ; imm_params = astate.imm_params
          ; mod_addrs = astate.mod_addrs
          ; nonref_formals = astate.nonref_formals }
        , addr_hist_dst )


  let find_opt address astate = BaseMemory.find_opt address (astate.post :> base_domain).heap
end

let mk_initial proc_desc =
  (* HACK: save the formals in the stacks of the pre and the post to remember which local variables
     correspond to formals *)
<<<<<<< HEAD
  let location = Procdesc.get_loc proc_desc in
  let proc_name = Procdesc.get_proc_name proc_desc in
  let formals=
    ((Procdesc.get_formals proc_desc)@(List.map  (Procdesc.get_captured proc_desc) ~f:(fun (a,b,_) -> (a, b))))
    |> List.map ~f:(fun (mangled, typ) ->
               let pvar = Pvar.mk mangled proc_name in
               ( Var.of_pvar pvar, typ
                 ,  (AbstractValue.mk_fresh (), [ValueHistory.FormalDeclared (pvar, typ, location)]) ) )
  in
  let formal_vars, initial_stack =
    List.fold formals ~init:([], (PreDomain.empty :> BaseDomain.t).stack)
      ~f:(fun (vars, stack) (formal, typ, addr_loc) -> vars@[(formal,typ)],BaseStack.add formal addr_loc stack)
  in
  let access_trace = Trace.Immediate {location; history=[]} in
  let initial_heap =
    List.fold formals ~init:((PreDomain.empty :> base_domain).heap) ~f:(fun heap (_, typ, (addr, _)) ->
            let heap = BaseMemory.register_address addr heap in
            if not Config.pulse_isl then
              heap
            else
            match typ.Typ.desc with
            | Typ.Tptr _ ->
               (let addr_dst = AbstractValue.mk_fresh () in
                BaseMemory.add_edge addr Dereference (addr_dst, []) heap
                |> BaseMemory.register_address addr_dst)
            | _ -> heap)
  in
  let initial_attrs =
    if not Config.pulse_isl then
      (PreDomain.empty :> base_domain).attrs
    else
    List.fold formals ~init:(PreDomain.empty :> base_domain).attrs ~f:(fun attrs (_, _, (addr, _)) ->
            BaseAddressAttributes.add_one addr (MustBeValid access_trace) attrs)
  in
  let pre =
    PreDomain.update ~stack:initial_stack ~heap:initial_heap ~attrs:initial_attrs PreDomain.empty
  in
  let local_ptrvars,initial_stack, initial_heap, initial_attrs =
    if not Config.pulse_isl then
       (Var.Set.empty, initial_stack, (PreDomain.empty :> base_domain).heap, (PreDomain.empty :> base_domain).attrs)
    else
    (Procdesc.get_locals proc_desc)
      |> List.fold ~init:(Var.Set.empty, initial_stack, initial_heap, initial_attrs) ~f:(fun (vars, stack, heap, attrs) {ProcAttributes.name;ProcAttributes.typ} ->
                 let pvar = Pvar.mk name proc_name in
                 match typ.Typ.desc with
                 | Typ.Tptr _ when not (Pvar.is_frontend_tmp pvar) ->
                    let var = Var.of_pvar pvar in
                    let n_addr = AbstractValue.mk_fresh () in
                    let stack = BaseStack.add var (n_addr, [ValueHistory.VariableDeclared (pvar, location)]) stack in
                    let addr_dst = AbstractValue.mk_fresh () in
                    let heap =
                      BaseMemory.register_address n_addr heap
                      |> BaseMemory.add_edge n_addr Dereference (addr_dst, [])
                    in
                    let attrs =
                      BaseAddressAttributes.add_one n_addr (MustBeValid access_trace) attrs
                      |> BaseAddressAttributes.add_one addr_dst (Invalid (UninitializedDereference, access_trace))
                    in
                    (Var.Set.add var vars, stack, heap, attrs)
                 | _ ->
                    vars, stack, heap, attrs)
  in
  let post =  PostDomain.update ~stack:initial_stack ~heap:initial_heap ~attrs:initial_attrs PostDomain.empty in
  let nonref_formals, imm_params =
    List.fold formal_vars ~init:(VarSet.empty, VarSet.empty) ~f:(fun (acc_nonref, acc_imm) (v,t) ->
            if (Var.is_this v) then
                (acc_nonref, acc_imm)
            else
                (match t.Typ.desc with
                 | Typ.Tptr (_, ptr_kind) ->
                     (match ptr_kind with
                      | Pk_reference -> acc_nonref
                      | _ -> Var.Set.add v acc_nonref
                     )
                 | _ -> Var.Set.add v acc_nonref), Var.Set.add v acc_imm)
=======
  let formals_and_captured =
    let proc_name = Procdesc.get_proc_name proc_desc in
    let location = Procdesc.get_loc proc_desc in
    let init_var mangled =
      let pvar = Pvar.mk mangled proc_name in
      (Var.of_pvar pvar, (AbstractValue.mk_fresh (), [ValueHistory.FormalDeclared (pvar, location)]))
    in
    let formals =
      Procdesc.get_formals proc_desc |> List.map ~f:(fun (mangled, _) -> init_var mangled)
    in
    let captured =
      Procdesc.get_captured proc_desc |> List.map ~f:(fun (mangled, _, _) -> init_var mangled)
    in
    captured @ formals
  in
  let initial_stack =
    List.fold formals_and_captured ~init:(PreDomain.empty :> BaseDomain.t).stack
      ~f:(fun stack (formal, addr_loc) -> BaseStack.add formal addr_loc stack)
  in
  let pre =
    let initial_heap =
      List.fold formals_and_captured ~init:(PreDomain.empty :> base_domain).heap
        ~f:(fun heap (_, (addr, _)) -> BaseMemory.register_address addr heap)
    in
    PreDomain.update ~stack:initial_stack ~heap:initial_heap PreDomain.empty
>>>>>>> 6c8fc85e
  in
  {pre; post; skipped_calls= SkippedCalls.empty; path_condition= PathCondition.true_;
     status = Ok
   ; local_ptrvars = local_ptrvars
   ; nonref_formals = nonref_formals
   ; imm_params = imm_params
   ; mod_addrs = AbstractValue.Set.empty}


let add_skipped_call pname trace astate =
  let new_skipped_calls = SkippedCalls.add pname trace astate.skipped_calls in
  if phys_equal new_skipped_calls astate.skipped_calls then astate
  else {astate with skipped_calls= new_skipped_calls}


let add_skipped_calls new_skipped_calls astate =
  (* favor calls we already knew about somewhat arbitrarily *)
  let skipped_calls =
    SkippedCalls.union
      (fun _ orig_call _new_call -> Some orig_call)
      astate.skipped_calls new_skipped_calls
  in
  if phys_equal skipped_calls astate.skipped_calls then astate else {astate with skipped_calls}


let discard_unreachable ({pre; post} as astate) =
  let pre_addresses = BaseDomain.reachable_addresses (pre :> BaseDomain.t) in
  let pre_new =
    PreDomain.filter_addr ~f:(fun address -> AbstractValue.Set.mem address pre_addresses) pre
  in
  let post_addresses = BaseDomain.reachable_addresses (post :> BaseDomain.t) in
  let live_addresses = AbstractValue.Set.union pre_addresses post_addresses in
  let post_new, discard_addresses =
    PostDomain.filter_addr_with_discarded_addrs
      ~f:(fun address -> AbstractValue.Set.mem address live_addresses)
      post
  in
  (* note: we don't call {!PulsePathCondition.simplify} *)
  let astate =
    if phys_equal pre_new pre && phys_equal post_new post then astate
    else {astate with pre= pre_new; post= post_new}
  in
  (astate, live_addresses, discard_addresses)


let is_local var astate = not (Var.is_return var || Stack.is_abducible astate var)

let set_post_edges addr edges astate = if BaseMemory.Edges.is_empty edges then astate else Memory.map_post_heap astate ~f:(BaseMemory.add addr edges)

(* {3 Helper functions to traverse the two maps at once } *)

let find_post_cell_opt addr {post} = BaseDomain.find_cell_opt addr (post :> BaseDomain.t)

let set_post_cell (addr, history) (edges, attr_set) location astate =
  set_post_edges addr edges astate
  |> AddressAttributes.map_post_attrs ~f:(fun attrs ->
         BaseAddressAttributes.add_one addr (WrittenTo (Trace.Immediate {location; history})) attrs
         |> BaseAddressAttributes.add addr attr_set )


let filter_for_summary astate =
  let post_stack =
    BaseStack.filter
      (fun var _ -> Var.appears_in_source_code var && not (is_local var astate))
      (astate.post :> BaseDomain.t).stack
  in
  (* deregister empty edges *)
  let deregister_empty heap =
    BaseMemory.filter (fun _addr edges -> not (BaseMemory.Edges.is_empty edges)) heap
  in
  let pre_heap = deregister_empty (astate.pre :> base_domain).heap in
  let post_heap = deregister_empty (astate.post :> base_domain).heap in
  { astate with
    pre= PreDomain.update astate.pre ~heap:pre_heap
  ; post= PostDomain.update ~stack:post_stack ~heap:post_heap astate.post }


let add_out_of_scope_attribute addr pvar location history heap typ =
  BaseAddressAttributes.add_one addr
    (Invalid (GoneOutOfScope (pvar, typ), Immediate {location; history}))
    heap


(** invalidate local variables going out of scope *)
let invalidate_locals pdesc astate : t =
  let attrs : BaseAddressAttributes.t = (astate.post :> BaseDomain.t).attrs in
  let attrs' =
    BaseAddressAttributes.fold
      (fun addr attrs acc ->
        Attributes.get_address_of_stack_variable attrs
        |> Option.value_map ~default:acc ~f:(fun (var, location, history) ->
               let get_local_typ_opt pvar =
                 Procdesc.get_locals pdesc
                 |> List.find_map ~f:(fun ProcAttributes.{name; typ} ->
                        if Mangled.equal name (Pvar.get_name pvar) then Some typ else None )
               in
               match var with
               | Var.ProgramVar pvar ->
                   get_local_typ_opt pvar
                   |> Option.value_map ~default:acc
                        ~f:(add_out_of_scope_attribute addr pvar location history acc)
               | _ ->
                   acc ) )
      attrs attrs
  in
  if phys_equal attrs attrs' then astate
  else {astate with post= PostDomain.update astate.post ~attrs:attrs'}


let of_post pdesc astate =
  let astate = filter_for_summary astate in
  let astate, live_addresses, _ = discard_unreachable astate in
  let astate =
    {astate with path_condition= PathCondition.simplify ~keep:live_addresses astate.path_condition}
  in
  invalidate_locals pdesc astate


let get_pre {pre} = (pre :> BaseDomain.t)

let get_post {post} = (post :> BaseDomain.t)<|MERGE_RESOLUTION|>--- conflicted
+++ resolved
@@ -475,7 +475,6 @@
 let mk_initial proc_desc =
   (* HACK: save the formals in the stacks of the pre and the post to remember which local variables
      correspond to formals *)
-<<<<<<< HEAD
   let location = Procdesc.get_loc proc_desc in
   let proc_name = Procdesc.get_proc_name proc_desc in
   let formals=
@@ -551,33 +550,6 @@
                       | _ -> Var.Set.add v acc_nonref
                      )
                  | _ -> Var.Set.add v acc_nonref), Var.Set.add v acc_imm)
-=======
-  let formals_and_captured =
-    let proc_name = Procdesc.get_proc_name proc_desc in
-    let location = Procdesc.get_loc proc_desc in
-    let init_var mangled =
-      let pvar = Pvar.mk mangled proc_name in
-      (Var.of_pvar pvar, (AbstractValue.mk_fresh (), [ValueHistory.FormalDeclared (pvar, location)]))
-    in
-    let formals =
-      Procdesc.get_formals proc_desc |> List.map ~f:(fun (mangled, _) -> init_var mangled)
-    in
-    let captured =
-      Procdesc.get_captured proc_desc |> List.map ~f:(fun (mangled, _, _) -> init_var mangled)
-    in
-    captured @ formals
-  in
-  let initial_stack =
-    List.fold formals_and_captured ~init:(PreDomain.empty :> BaseDomain.t).stack
-      ~f:(fun stack (formal, addr_loc) -> BaseStack.add formal addr_loc stack)
-  in
-  let pre =
-    let initial_heap =
-      List.fold formals_and_captured ~init:(PreDomain.empty :> base_domain).heap
-        ~f:(fun heap (_, (addr, _)) -> BaseMemory.register_address addr heap)
-    in
-    PreDomain.update ~stack:initial_stack ~heap:initial_heap PreDomain.empty
->>>>>>> 6c8fc85e
   in
   {pre; post; skipped_calls= SkippedCalls.empty; path_condition= PathCondition.true_;
      status = Ok
