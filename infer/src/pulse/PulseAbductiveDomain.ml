--- conflicted
+++ resolved
@@ -110,11 +110,12 @@
   ; mod_addrs : AbstractValue.Set.t }
   [@@deriving yojson_of]
 
-let pp f {post; pre; path_condition; skipped_calls; local_ptrvars; nonref_formals; imm_params;mod_addrs; status} =
-  F.fprintf f "@[<v>%a\n%a@;%a@;PRE=[%a]@;skipped_calls=%a@;local_ptrvars=%a@; nonref_formals=%a@;imm_params=%a@;mod_addrs=%a@]" PathCondition.pp path_condition
+let pp f {post; pre; topl; path_condition; skipped_calls; local_ptrvars; nonref_formals; imm_params;mod_addrs; status} =
+  F.fprintf f "@[<v>%a\n%a@;%a@;PRE=[%a]@;skipped_calls=%a@;local_ptrvars=%a@; nonref_formals=%a@;imm_params=%a@;mod_addrs=%a;TOPL=%a]" PathCondition.pp path_condition
       PostStatus.pp status PostDomain.pp post PreDomain.pp pre SkippedCalls.pp skipped_calls
       VarSet.pp local_ptrvars VarSet.pp nonref_formals
       VarSet.pp imm_params AbstractValue.Set.pp mod_addrs
+      PulseTopl.pp_state topl
 
 let set_status status astate = {astate with status}
 
@@ -123,17 +124,11 @@
 let remove_imm_param var astate =
   {astate with imm_params = VarSet.remove var astate.imm_params}
 
-<<<<<<< HEAD
 let add_mod_addr addr astate =
   {astate with mod_addrs = AbstractValue.Set.add addr astate.mod_addrs}
 
 let remove_local_var var astate =
   {astate with local_ptrvars = VarSet.remove var astate.local_ptrvars}
-=======
-let pp f {post; pre; topl; path_condition; skipped_calls} =
-  F.fprintf f "@[<v>%a@;%a@;PRE=[%a]@;skipped_calls=%a@;TOPL=%a@]" PathCondition.pp path_condition
-    PostDomain.pp post PreDomain.pp pre SkippedCalls.pp skipped_calls PulseTopl.pp_state topl
->>>>>>> e4b39714
 
 
 let set_path_condition path_condition astate = {astate with path_condition}
@@ -376,31 +371,31 @@
                 else []
               in
               if is_pc_eq_null then Ok null_astates else
-                  let valid_astate =
-                    let abdalloc = Attribute.AbdAllocated (procname, access_trace) in
-                    let valid_attr = (Attribute.MustBeValid access_trace) in
-                    add_one addr abdalloc astate (* {astate with path_condition = PathCondition.and_positive addr astate.path_condition} *)
-                    (* |> add_one addr valid_attr *) (* must be valid attribute just for pre *)
-                    |> abduce_attribute addr valid_attr
-                    |> abduce_attribute addr abdalloc in
-              (* invalid free *)
-              let invalid_free =
-                (*C or Cpp?*)
-                let invalid_attr = Attribute.Invalid (CFree, access_trace) in
-                { astate with status = PostStatus.Er None;(* path_condition = PathCondition.and_positive addr astate.path_condition *)}
-                (* abduce invalid heap into both pre and post *)
-                |> abduce_attribute addr invalid_attr
-                |> add_one addr invalid_attr
-              in
-              (* invalid uninit *)
-              let invalid_uninit =
-                let invalid_attr = Attribute.Invalid (UninitializedDereference, access_trace) in
-                { astate with status = PostStatus.Er None;}
-                (* abduce invalid heap into both pre and post *)
-                |> abduce_attribute addr invalid_attr
-                |> add_one addr invalid_attr
-              in
-              Ok ([valid_astate;invalid_free]@null_astates@[invalid_uninit]))
+                let valid_astate =
+                  let abdalloc = Attribute.AbdAllocated (procname, access_trace) in
+                  let valid_attr = (Attribute.MustBeValid access_trace) in
+                  add_one addr abdalloc astate (* {astate with path_condition = PathCondition.and_positive addr astate.path_condition} *)
+                  (* |> add_one addr valid_attr *) (* must be valid attribute just for pre *)
+                  |> abduce_attribute addr valid_attr
+                  |> abduce_attribute addr abdalloc in
+                (* invalid free *)
+                let invalid_free =
+                  (*C or Cpp?*)
+                  let invalid_attr = Attribute.Invalid (CFree, access_trace) in
+                  { astate with status = PostStatus.Er None;(* path_condition = PathCondition.and_positive addr astate.path_condition *)}
+                  (* abduce invalid heap into both pre and post *)
+                  |> abduce_attribute addr invalid_attr
+                  |> add_one addr invalid_attr
+                in
+                (* invalid uninit *)
+                let invalid_uninit =
+                  let invalid_attr = Attribute.Invalid (UninitializedDereference, access_trace) in
+                  { astate with status = PostStatus.Er None;}
+                  (* abduce invalid heap into both pre and post *)
+                  |> abduce_attribute addr invalid_attr
+                  |> add_one addr invalid_attr
+                in
+                Ok ([valid_astate;invalid_free]@null_astates@[invalid_uninit]))
           | Some _ -> (
               (* presume MustBeValid and Invalid were not added together *)
               (* dont need abduce *)
@@ -481,19 +476,9 @@
 let mk_initial proc_desc =
   (* HACK: save the formals in the stacks of the pre and the post to remember which local variables
      correspond to formals *)
-<<<<<<< HEAD
   let location = Procdesc.get_loc proc_desc in
   let proc_name = Procdesc.get_proc_name proc_desc in
-  let formals=
-    ((Procdesc.get_formals proc_desc)@(List.map  (Procdesc.get_captured proc_desc) ~f:(fun (a,b,_) -> (a, b))))
-    |> List.map ~f:(fun (mangled, typ) ->
-               let pvar = Pvar.mk mangled proc_name in
-               ( Var.of_pvar pvar, typ
-                 ,  (AbstractValue.mk_fresh (), [ValueHistory.FormalDeclared (pvar, typ, location)]) ) )
-=======
   let formals_and_captured =
-    let proc_name = Procdesc.get_proc_name proc_desc in
-    let location = Procdesc.get_loc proc_desc in
     let init_var mangled =
       let pvar = Pvar.mk mangled proc_name in
       (Var.of_pvar pvar, (AbstractValue.mk_fresh (), [ValueHistory.FormalDeclared (pvar, location)]))
@@ -505,10 +490,9 @@
       Procdesc.get_captured proc_desc |> List.map ~f:(fun {CapturedVar.name} -> init_var name)
     in
     captured @ formals
->>>>>>> e4b39714
   in
   let formal_vars, initial_stack =
-    List.fold formals ~init:([], (PreDomain.empty :> BaseDomain.t).stack)
+    List.fold formals_and_captured ~init:([], (PreDomain.empty :> BaseDomain.t).stack)
       ~f:(fun (vars, stack) (formal, typ, addr_loc) -> vars@[(formal,typ)],BaseStack.add formal addr_loc stack)
   in
   let access_trace = Trace.Immediate {location; history=[]} in
@@ -541,24 +525,24 @@
     else
     (Procdesc.get_locals proc_desc)
       |> List.fold ~init:(Var.Set.empty, initial_stack, initial_heap, initial_attrs) ~f:(fun (vars, stack, heap, attrs) {ProcAttributes.name;ProcAttributes.typ} ->
-                 let pvar = Pvar.mk name proc_name in
-                 match typ.Typ.desc with
-                 | Typ.Tptr _ when not (Pvar.is_frontend_tmp pvar) ->
-                    let var = Var.of_pvar pvar in
-                    let n_addr = AbstractValue.mk_fresh () in
-                    let stack = BaseStack.add var (n_addr, [ValueHistory.VariableDeclared (pvar, location)]) stack in
-                    let addr_dst = AbstractValue.mk_fresh () in
-                    let heap =
-                      BaseMemory.register_address n_addr heap
-                      |> BaseMemory.add_edge n_addr Dereference (addr_dst, [])
-                    in
-                    let attrs =
-                      BaseAddressAttributes.add_one n_addr (MustBeValid access_trace) attrs
-                      |> BaseAddressAttributes.add_one addr_dst (Invalid (UninitializedDereference, access_trace))
-                    in
-                    (Var.Set.add var vars, stack, heap, attrs)
-                 | _ ->
-                    vars, stack, heap, attrs)
+        let pvar = Pvar.mk name proc_name in
+        match typ.Typ.desc with
+        | Typ.Tptr _ when not (Pvar.is_frontend_tmp pvar) ->
+            let var = Var.of_pvar pvar in
+            let n_addr = AbstractValue.mk_fresh () in
+            let stack = BaseStack.add var (n_addr, [ValueHistory.VariableDeclared (pvar, location)]) stack in
+            let addr_dst = AbstractValue.mk_fresh () in
+            let heap =
+              BaseMemory.register_address n_addr heap
+              |> BaseMemory.add_edge n_addr Dereference (addr_dst, [])
+            in
+            let attrs =
+              BaseAddressAttributes.add_one n_addr (MustBeValid access_trace) attrs
+              |> BaseAddressAttributes.add_one addr_dst (Invalid (UninitializedDereference, access_trace))
+            in
+            (Var.Set.add var vars, stack, heap, attrs)
+        | _ ->
+             vars, stack, heap, attrs)
   in
   let post =  PostDomain.update ~stack:initial_stack ~heap:initial_heap ~attrs:initial_attrs PostDomain.empty in
   let nonref_formals, imm_params =
@@ -574,21 +558,13 @@
                      )
                  | _ -> Var.Set.add v acc_nonref), Var.Set.add v acc_imm)
   in
-<<<<<<< HEAD
-  {pre; post; skipped_calls= SkippedCalls.empty; path_condition= PathCondition.true_;
-     status = Ok
+  {pre; post; topl= PulseTopl.start ()
+   ; skipped_calls= SkippedCalls.empty; path_condition= PathCondition.true_
+   ; status = Ok
    ; local_ptrvars = local_ptrvars
    ; nonref_formals = nonref_formals
    ; imm_params = imm_params
    ; mod_addrs = AbstractValue.Set.empty}
-=======
-  let post = PostDomain.update ~stack:initial_stack PostDomain.empty in
-  { pre
-  ; post
-  ; topl= PulseTopl.start ()
-  ; skipped_calls= SkippedCalls.empty
-  ; path_condition= PathCondition.true_ }
->>>>>>> e4b39714
 
 
 let add_skipped_call pname trace astate =
@@ -741,7 +717,6 @@
   let+ post = canonicalize_post astate.post in
   {astate with pre; post}
 
-
 let summary_of_post pdesc astate =
   let open SatUnsat.Import in
   (* NOTE: we normalize (to strengthen the equality relation used by canonicalization) then
