(*
 * Copyright (c) Facebook, Inc. and its affiliates.
 *
 * This source code is licensed under the MIT license found in the
 * LICENSE file in the root directory of this source tree.
 *)

open! IStd
module F = Format
module L = Logging
open PulseBasicInterface
module BaseDomain = PulseBaseDomain
module BaseStack = PulseBaseStack
module BaseMemory = PulseBaseMemory
module BaseAddressAttributes = PulseBaseAddressAttributes
module VarSet = Var.Set

(** signature common to the "normal" [Domain], representing the post at the current program point,
    and the inverted [PreDomain], representing the inferred pre-condition*)
module type BaseDomainSig = sig
  (* private because the lattice is not the same for preconditions and postconditions so we don't
     want to confuse them *)
  type t = private BaseDomain.t [@@deriving yojson_of]

  val empty : t

  val update : ?stack:BaseStack.t -> ?heap:BaseMemory.t -> ?attrs:BaseAddressAttributes.t -> t -> t

  val filter_addr : f:(AbstractValue.t -> bool) -> t -> t
  (** filter both heap and attrs *)

  val filter_addr_with_discarded_addrs :
    f:(AbstractValue.t -> bool) -> t -> t * AbstractValue.t list
  (** compute new state containing only reachable addresses in its heap and attributes, as well as
      the list of discarded unreachable addresses *)

  val pp : F.formatter -> t -> unit
end

(* just to expose record field names without having to type
   [BaseDomain.heap] *)
type base_domain = BaseDomain.t =
  {heap: BaseMemory.t; stack: BaseStack.t; attrs: BaseAddressAttributes.t}

(** represents the post abstract state at each program point *)
module PostDomain : BaseDomainSig = struct
  include BaseDomain

  let update ?stack ?heap ?attrs foot =
    let new_stack, new_heap, new_attrs =
      ( Option.value ~default:foot.stack stack
      , Option.value ~default:foot.heap heap
      , Option.value ~default:foot.attrs attrs )
    in
    if
      phys_equal new_stack foot.stack && phys_equal new_heap foot.heap
      && phys_equal new_attrs foot.attrs
    then foot
    else {stack= new_stack; heap= new_heap; attrs= new_attrs}


  let filter_addr ~f foot =
    let heap' = BaseMemory.filter (fun address _ -> f address) foot.heap in
    let attrs' = BaseAddressAttributes.filter (fun address _ -> f address) foot.attrs in
    update ~heap:heap' ~attrs:attrs' foot


  let filter_addr_with_discarded_addrs ~f foot =
    let heap' = BaseMemory.filter (fun address _ -> f address) foot.heap in
    let attrs', discarded_addresses =
      BaseAddressAttributes.filter_with_discarded_addrs (fun address _ -> f address) foot.attrs
    in
    (update ~heap:heap' ~attrs:attrs' foot, discarded_addresses)
end

(* NOTE: [PreDomain] and [Domain] theoretically differ in that [PreDomain] should be the inverted lattice of [Domain], but since we never actually join states or check implication the two collapse into one. *)

(** represents the inferred pre-condition at each program point, biabduction style *)
module PreDomain : BaseDomainSig = PostDomain

module PostStatus = struct
type t = Ok | Er of Diagnostic.t option

let pp f s=
  match s with
  | Ok ->
     F.pp_print_string f "ok:"
  | Er may_er ->
     F.pp_print_string f ("er:" ^
     (match may_er with | None -> "" | Some err -> " " ^ (Diagnostic.get_message err)))
                                                                                          
let eq s1 s2=
  match s1, s2 with
    | Ok, Ok
      | Er _, Er _ -> true
    | _ -> false
end

(** biabduction-style pre/post state + skipped calls *)
type t =
  { post: PostDomain.t  (** state at the current program point*)
  ; pre: PreDomain.t  (** inferred pre at the current program point *)
  ; skipped_calls: SkippedCalls.t  (** set of skipped calls *)
<<<<<<< HEAD
  ; path_condition: PathCondition.t
  ; status: PostStatus.t
  ; local_ptrvars : VarSet.t
  ; nonref_formals : VarSet.t
  ; imm_params : VarSet.t
  ; mod_addrs : AbstractValue.Set.t }

let pp f {post; pre; path_condition; skipped_calls; local_ptrvars; nonref_formals; imm_params;mod_addrs; status} =
  F.fprintf f "@[<v>%a\n%a@;%a@;PRE=[%a]@;skipped_calls=%a@;local_ptrvars=%a@; nonref_formals=%a@;imm_params=%a@;mod_addrs=%a@]" PathCondition.pp path_condition
      PostStatus.pp status PostDomain.pp post PreDomain.pp pre SkippedCalls.pp skipped_calls
      VarSet.pp local_ptrvars VarSet.pp nonref_formals
      VarSet.pp imm_params AbstractValue.Set.pp mod_addrs

let set_status status astate = {astate with status}

let set_er_status astate = {astate with status = PostStatus.Er None}

let remove_imm_param var astate =
  {astate with imm_params = VarSet.remove var astate.imm_params}
=======
  ; path_condition: PathCondition.t }
[@@deriving yojson_of]
>>>>>>> b2109fa0

let add_mod_addr addr astate =
  {astate with mod_addrs = AbstractValue.Set.add addr astate.mod_addrs}

let remove_local_var var astate =
  {astate with local_ptrvars = VarSet.remove var astate.local_ptrvars}


let set_path_condition path_condition astate = {astate with path_condition}

let leq ~lhs ~rhs =
  SkippedCalls.leq ~lhs:lhs.skipped_calls ~rhs:rhs.skipped_calls
  &&
      PostStatus.eq lhs.status rhs.status
  &&
  match
    BaseDomain.isograph_map BaseDomain.empty_mapping
      ~lhs:(rhs.pre :> BaseDomain.t)
      ~rhs:(lhs.pre :> BaseDomain.t)
  with
  | NotIsomorphic ->
      false
  | IsomorphicUpTo foot_mapping ->
      BaseDomain.is_isograph foot_mapping
        ~lhs:(lhs.post :> BaseDomain.t)
        ~rhs:(rhs.post :> BaseDomain.t)


module Stack = struct
  let is_abducible astate var =
    (* HACK: formals are pre-registered in the initial state *)
    BaseStack.mem var (astate.pre :> base_domain).stack || Var.is_global var


  (** [astate] with [astate.post.stack = f astate.post.stack] *)
  let map_post_stack ~f astate =
    let new_post = PostDomain.update astate.post ~stack:(f (astate.post :> base_domain).stack) in
    if phys_equal new_post astate.post then astate else {astate with post= new_post}


  let eval location origin var astate =
    match BaseStack.find_opt var (astate.post :> base_domain).stack with
    | Some addr_hist ->
        (astate, addr_hist)
    | None ->
        let addr = AbstractValue.mk_fresh () in
        let addr_hist = (addr, origin) in
        let post_stack = BaseStack.add var addr_hist (astate.post :> base_domain).stack in
        let post_heap = if not Config.pulse_isl then (astate.post :> base_domain).heap else BaseMemory.register_address addr (astate.post :> base_domain).heap in
        let post_attrs = if not Config.pulse_isl then (astate.post :> base_domain).attrs else let access_trace = Trace.Immediate {location; history=[]} in
              BaseAddressAttributes.add_one addr (MustBeValid access_trace)  (astate.post :> base_domain).attrs in
        let pre =
          (* do not overwrite values of variables already in the pre *)
          if (not (BaseStack.mem var (astate.pre :> base_domain).stack)) && is_abducible astate var
          then
            (* HACK: do not record the history of values in the pre as they are unused *)
            let foot_stack = BaseStack.add var (addr, []) (astate.pre :> base_domain).stack in
            let foot_heap = BaseMemory.register_address addr (astate.pre :> base_domain).heap in
            PreDomain.update ~stack:foot_stack ~heap:foot_heap astate.pre
          else astate.pre
        in
        ( { post= PostDomain.update astate.post ~stack:post_stack ~heap:post_heap ~attrs:post_attrs
          ; pre
          ; skipped_calls= astate.skipped_calls
          ; path_condition= astate.path_condition
          ; status = astate.status
          ; local_ptrvars = astate.local_ptrvars
          ; imm_params = astate.imm_params
          ; mod_addrs = astate.mod_addrs
          ; nonref_formals = astate.nonref_formals }
        , addr_hist )


  let add var addr_loc_opt astate =
    map_post_stack astate ~f:(fun stack -> BaseStack.add var addr_loc_opt stack)


  let remove_vars vars astate =
    let vars_to_remove =
      let is_in_pre var astate = BaseStack.mem var (astate.pre :> base_domain).stack in
      List.filter vars ~f:(fun var -> not (is_in_pre var astate))
    in
    map_post_stack astate ~f:(fun stack ->
        BaseStack.filter (fun var _ -> not (List.mem ~equal:Var.equal vars_to_remove var)) stack )


  let fold f astate accum = BaseStack.fold f (astate.post :> base_domain).stack accum

  let find_opt var astate = BaseStack.find_opt var (astate.post :> base_domain).stack

  let mem var astate = BaseStack.mem var (astate.post :> base_domain).stack

  let exists f astate = BaseStack.exists f (astate.post :> base_domain).stack

  let keys astate =
    BaseStack.fold (fun key _ keys -> key :: keys) (astate.post :> base_domain).stack []
end

module AddressAttributes = struct
  open IResult.Let_syntax

  (** [astate] with [astate.post.attrs = f astate.post.attrs] *)
  let map_post_attrs ~f astate =
    let new_post = PostDomain.update astate.post ~attrs:(f (astate.post :> base_domain).attrs) in
    if phys_equal new_post astate.post then astate else {astate with post= new_post}

  let map_pre_attrs ~f astate =
    let new_pre = PreDomain.update astate.pre ~attrs:(f (astate.pre :> base_domain).attrs) in
    if phys_equal new_pre astate.pre then astate else {astate with pre= new_pre}
    
  let add_one address attribute astate =
    map_post_attrs astate ~f:(BaseAddressAttributes.add_one address attribute)

  (** if [address] is in [pre] then add the attribute [attr] *)
  let abduce_attribute address attribute astate =
    L.d_printfln "Abducing %a:%a" AbstractValue.pp address Attribute.pp attribute ;
    let new_pre =
      if BaseMemory.mem address (astate.pre :> base_domain).heap then
        PreDomain.update astate.pre
          ~attrs:(BaseAddressAttributes.add_one address attribute (astate.pre :> base_domain).attrs)
      else astate.pre
    in
    if phys_equal new_pre astate.pre then astate else {astate with pre= new_pre}


  let check_valid access_trace addr astate =
    let+ () = BaseAddressAttributes.check_valid addr (astate.post :> base_domain).attrs in
    (* if [address] is in [pre] and it should be valid then that fact goes in the precondition *)
    if not Config.pulse_isl then
        abduce_attribute addr (MustBeValid access_trace) astate
    else
        abduce_attribute addr (MustBeValid access_trace) astate
        |> add_one addr (MustBeValid access_trace)



  let invalidate address invalidation location astate =
    if not Config.pulse_isl then
        map_post_attrs astate ~f:(BaseAddressAttributes.invalidate address invalidation location)
    else
        map_post_attrs ~f:(BaseAddressAttributes.invalidate address invalidation location) astate
        |> map_post_attrs ~f:(BaseAddressAttributes.remove_must_be_valid_attr (fst address))
        |> map_post_attrs ~f:(BaseAddressAttributes.remove_abdallocation_attr (fst address))
        |> map_post_attrs ~f:(BaseAddressAttributes.remove_allocation_attr (fst address))



  let allocate procname address location astate =
    map_post_attrs astate ~f:(BaseAddressAttributes.allocate procname address location)


  let add_dynamic_type typ address astate =
    map_post_attrs astate ~f:(BaseAddressAttributes.add_dynamic_type typ address)


  let remove_allocation_attr address astate =
    map_post_attrs astate ~f:(BaseAddressAttributes.remove_allocation_attr address)

  let remove_must_be_valid_attr address astate =
    map_post_attrs astate ~f:(BaseAddressAttributes.remove_must_be_valid_attr address)

  let get_closure_proc_name addr astate =
    BaseAddressAttributes.get_closure_proc_name addr (astate.post :> base_domain).attrs


  let std_vector_reserve addr astate =
    map_post_attrs astate ~f:(BaseAddressAttributes.std_vector_reserve addr)


  let is_std_vector_reserved addr astate =
    BaseAddressAttributes.is_std_vector_reserved addr (astate.post :> base_domain).attrs


  let mark_as_end_of_collection addr astate =
    map_post_attrs astate ~f:(BaseAddressAttributes.mark_as_end_of_collection addr)


  let is_end_of_collection addr astate =
    BaseAddressAttributes.is_end_of_collection addr (astate.post :> base_domain).attrs


  let is_pre_invalid_const addr astate =
    BaseAddressAttributes.is_invalid_const addr (astate.pre :> base_domain).attrs

  let abduce_and_add value attrs astate =
    Attributes.fold attrs ~init:astate ~f:(fun astate attr ->
        let astate =
          if Attribute.is_suitable_for_pre attr then abduce_attribute value attr astate else astate
        in
        add_one value attr astate )


   let abduce_attrs value attrs astate =
    Attributes.fold attrs ~init:astate ~f:(fun astate attr ->
        let astate =
          if Attribute.is_suitable_for_pre attr then abduce_attribute value attr astate else astate
        in
        astate )

   let add_attrs value attrs astate =
     let astate = match Attributes.get_invalid attrs with | Some _ -> remove_must_be_valid_attr value astate |> remove_allocation_attr value | _ -> astate in
     Attributes.fold attrs ~init:astate ~f:(fun astate attr ->
             add_one value attr
                 astate)


  let find_opt address astate =
    BaseAddressAttributes.find_opt address (astate.post :> base_domain).attrs

  (** case split on [address]:
 - dont need abduce: MustBeValid/Allocation/AbdAllocation. do add_edge
 - abduce failed: lhs_addr = null or Invalid or Uninit
 - abduce succ:
   + MustBeValid: new heap or alias
   + Invalid Free
   + Invalid null
   + Invalid Uninit
*)
  let check_valid_and_abduce procname access_trace addr ?null_noop:(null_noop=false) is_neq_null is_pc_eq_null astate =
    L.d_printfln "*****check_valid_and_abduce: addr*** %a@\n" AbstractValue.pp addr;
    match BaseAddressAttributes.get_invalid addr
                  (astate.post :> BaseDomain.t).attrs with
      | None -> begin
          match BaseAddressAttributes.get_must_be_valid_or_allocated addr
                 (astate.post :> BaseDomain.t).attrs with
          | None -> (
              (* do not do abduction for local variables *)
              (* if (is_local_ptr addr astate) then
               *     Error (Invalidation.UninitializedDereference, access_trace, astate)
               * else *)
              (* abduce *)
              (* invalid null *)
              let null_astates =
                if not is_neq_null then
                    let null_attr = Attribute.Invalid ((Invalidation.ConstantDereference IntLit.zero), access_trace) in
                    let null_astate = { astate with status = if null_noop then astate.status else PostStatus.Er None;}  (* path_condition = PathCondition.and_eq_int addr IntLit.zero astate.path_condition*)
                                    |> add_one addr null_attr
                    in
                    let null_astate =
                      if is_pc_eq_null then null_astate
                      else (* abduce null into both pre *)
                          abduce_attribute addr null_attr null_astate
                    in
                    [null_astate]
                else []
              in
              if is_pc_eq_null then Ok null_astates else
                  let valid_astate =
                    let abdalloc = Attribute.AbdAllocated (procname, access_trace) in
                    let valid_attr = (Attribute.MustBeValid access_trace) in
                    add_one addr abdalloc astate (* {astate with path_condition = PathCondition.and_positive addr astate.path_condition} *)
                    (* |> add_one addr valid_attr *) (* must be valid attribute just for pre *)
                    |> abduce_attribute addr valid_attr
                    |> abduce_attribute addr abdalloc in
              (* invalid free *)
              let invalid_free =
                (*C or Cpp?*)
                let invalid_attr = Attribute.Invalid (CFree, access_trace) in
                { astate with status = PostStatus.Er None;(* path_condition = PathCondition.and_positive addr astate.path_condition *)}
                (* abduce invalid heap into both pre and post *)
                |> abduce_attribute addr invalid_attr
                |> add_one addr invalid_attr
              in
              (* invalid uninit *)
              let invalid_uninit =
                let invalid_attr = Attribute.Invalid (UninitializedDereference, access_trace) in
                { astate with status = PostStatus.Er None;}
                (* abduce invalid heap into both pre and post *)
                |> abduce_attribute addr invalid_attr
                |> add_one addr invalid_attr
              in
              Ok ([valid_astate;invalid_free]@null_astates@[invalid_uninit]))
          | Some _ -> (
              (* presume MustBeValid and Invalid were not added together *)
              (* dont need abduce *)
              Ok [astate])
          end
      | Some (invalidation, invalidation_trace) -> (
          (* abduce failed *)
          Error (invalidation, invalidation_trace, {astate with status = PostStatus.Er (Some (Diagnostic.AccessToInvalidAddress {calling_context= []; invalidation; invalidation_trace; access_trace}))})
      )
   
    
end

module Memory = struct
  module Access = BaseMemory.Access
  module Edges = BaseMemory.Edges

  (** [astate] with [astate.post.heap = f astate.post.heap] *)
  let map_post_heap ~f astate =
    let new_post = PostDomain.update astate.post ~heap:(f (astate.post :> base_domain).heap) in
    if phys_equal new_post astate.post then astate else {astate with post= new_post}

   let map_pre_heap ~f astate =
    let new_pre = PreDomain.update astate.pre ~heap:(f (astate.pre :> base_domain).heap) in
    if phys_equal new_pre astate.pre then astate else {astate with pre= new_pre}


  let add_edge (addr, history) access new_addr_hist location astate =
    map_post_heap astate ~f:(BaseMemory.add_edge addr access new_addr_hist)
    |> AddressAttributes.map_post_attrs
         ~f:(BaseAddressAttributes.add_one addr (WrittenTo (Trace.Immediate {location; history})))

  let register_address addr astate=
    map_post_heap astate ~f:(BaseMemory.register_address addr)

  let remove_address addr astate=
    map_post_heap astate ~f:(BaseMemory.remove_address addr)
    
  let find_edge_opt address access astate =
    BaseMemory.find_edge_opt address access (astate.post :> base_domain).heap

  let find_edges_opt address astate =
    BaseMemory.find_edges_opt address (astate.post :> base_domain).heap

  let eval_edge (addr_src, hist_src) access astate =
    match find_edge_opt addr_src access astate with
    | Some addr_hist_dst ->
        (astate, addr_hist_dst)
    | None ->
        let addr_dst = AbstractValue.mk_fresh () in
        let addr_hist_dst = (addr_dst, hist_src) in
        let post_heap =
          BaseMemory.add_edge addr_src access addr_hist_dst (astate.post :> base_domain).heap
        in
        let foot_heap =
          if BaseMemory.mem addr_src (astate.pre :> base_domain).heap then
            (* HACK: do not record the history of values in the pre as they are unused *)
            BaseMemory.add_edge addr_src access (addr_dst, []) (astate.pre :> base_domain).heap
            |> BaseMemory.register_address addr_dst
          else (astate.pre :> base_domain).heap
        in
        ( { post= PostDomain.update astate.post ~heap:post_heap
          ; pre= PreDomain.update astate.pre ~heap:foot_heap
          ; skipped_calls= astate.skipped_calls
          ; path_condition= astate.path_condition
          ; status=astate.status
          ; local_ptrvars = astate.local_ptrvars
          ; imm_params = astate.imm_params
          ; mod_addrs = astate.mod_addrs
          ; nonref_formals = astate.nonref_formals }
        , addr_hist_dst )


  let find_opt address astate = BaseMemory.find_opt address (astate.post :> base_domain).heap
end

let mk_initial proc_desc =
  (* HACK: save the formals in the stacks of the pre and the post to remember which local variables
     correspond to formals *)
  let location = Procdesc.get_loc proc_desc in
  let proc_name = Procdesc.get_proc_name proc_desc in
  let formals=
    ((Procdesc.get_formals proc_desc)@(List.map  (Procdesc.get_captured proc_desc) ~f:(fun (a,b,_) -> (a, b))))
    |> List.map ~f:(fun (mangled, typ) ->
               let pvar = Pvar.mk mangled proc_name in
               ( Var.of_pvar pvar, typ
                 ,  (AbstractValue.mk_fresh (), [ValueHistory.FormalDeclared (pvar, typ, location)]) ) )
  in
  let formal_vars, initial_stack =
    List.fold formals ~init:([], (PreDomain.empty :> BaseDomain.t).stack)
      ~f:(fun (vars, stack) (formal, typ, addr_loc) -> vars@[(formal,typ)],BaseStack.add formal addr_loc stack)
  in
  let access_trace = Trace.Immediate {location; history=[]} in
  let initial_heap =
    List.fold formals ~init:((PreDomain.empty :> base_domain).heap) ~f:(fun heap (_, typ, (addr, _)) ->
            let heap = BaseMemory.register_address addr heap in
            if not Config.pulse_isl then
              heap
            else
            match typ.Typ.desc with
            | Typ.Tptr _ ->
               (let addr_dst = AbstractValue.mk_fresh () in
                BaseMemory.add_edge addr Dereference (addr_dst, []) heap
                |> BaseMemory.register_address addr_dst)
            | _ -> heap)
  in
  let initial_attrs =
    if not Config.pulse_isl then
      (PreDomain.empty :> base_domain).attrs
    else
    List.fold formals ~init:(PreDomain.empty :> base_domain).attrs ~f:(fun attrs (_, _, (addr, _)) ->
            BaseAddressAttributes.add_one addr (MustBeValid access_trace) attrs)
  in
  let pre =
    PreDomain.update ~stack:initial_stack ~heap:initial_heap ~attrs:initial_attrs PreDomain.empty
  in
  let local_ptrvars,initial_stack, initial_heap, initial_attrs =
    if not Config.pulse_isl then
       (Var.Set.empty, initial_stack, (PreDomain.empty :> base_domain).heap, (PreDomain.empty :> base_domain).attrs)
    else
    (Procdesc.get_locals proc_desc)
      |> List.fold ~init:(Var.Set.empty, initial_stack, initial_heap, initial_attrs) ~f:(fun (vars, stack, heap, attrs) {ProcAttributes.name;ProcAttributes.typ} ->
                 let pvar = Pvar.mk name proc_name in
                 match typ.Typ.desc with
                 | Typ.Tptr _ when not (Pvar.is_frontend_tmp pvar) ->
                    let var = Var.of_pvar pvar in
                    let n_addr = AbstractValue.mk_fresh () in
                    let stack = BaseStack.add var (n_addr, [ValueHistory.VariableDeclared (pvar, location)]) stack in
                    let addr_dst = AbstractValue.mk_fresh () in
                    let heap =
                      BaseMemory.register_address n_addr heap
                      |> BaseMemory.add_edge n_addr Dereference (addr_dst, [])
                    in
                    let attrs =
                      BaseAddressAttributes.add_one n_addr (MustBeValid access_trace) attrs
                      |> BaseAddressAttributes.add_one addr_dst (Invalid (UninitializedDereference, access_trace))
                    in
                    (Var.Set.add var vars, stack, heap, attrs)
                 | _ ->
                    vars, stack, heap, attrs)
  in
  let post =  PostDomain.update ~stack:initial_stack ~heap:initial_heap ~attrs:initial_attrs PostDomain.empty in
  let nonref_formals, imm_params =
    List.fold formal_vars ~init:(VarSet.empty, VarSet.empty) ~f:(fun (acc_nonref, acc_imm) (v,t) ->
            if (Var.is_this v) then
                (acc_nonref, acc_imm)
            else
                (match t.Typ.desc with
                 | Typ.Tptr (_, ptr_kind) ->
                     (match ptr_kind with
                      | Pk_reference -> acc_nonref
                      | _ -> Var.Set.add v acc_nonref
                     )
                 | _ -> Var.Set.add v acc_nonref), Var.Set.add v acc_imm)
  in
  {pre; post; skipped_calls= SkippedCalls.empty; path_condition= PathCondition.true_;
     status = Ok
   ; local_ptrvars = local_ptrvars
   ; nonref_formals = nonref_formals
   ; imm_params = imm_params
   ; mod_addrs = AbstractValue.Set.empty}


let add_skipped_call pname trace astate =
  let new_skipped_calls = SkippedCalls.add pname trace astate.skipped_calls in
  if phys_equal new_skipped_calls astate.skipped_calls then astate
  else {astate with skipped_calls= new_skipped_calls}


let add_skipped_calls new_skipped_calls astate =
  (* favor calls we already knew about somewhat arbitrarily *)
  let skipped_calls =
    SkippedCalls.union
      (fun _ orig_call _new_call -> Some orig_call)
      astate.skipped_calls new_skipped_calls
  in
  if phys_equal skipped_calls astate.skipped_calls then astate else {astate with skipped_calls}


let discard_unreachable ({pre; post} as astate) =
  let pre_addresses = BaseDomain.reachable_addresses (pre :> BaseDomain.t) in
  let pre_new =
    PreDomain.filter_addr ~f:(fun address -> AbstractValue.Set.mem address pre_addresses) pre
  in
  let post_addresses = BaseDomain.reachable_addresses (post :> BaseDomain.t) in
  let live_addresses = AbstractValue.Set.union pre_addresses post_addresses in
  let post_new, discard_addresses =
    PostDomain.filter_addr_with_discarded_addrs
      ~f:(fun address -> AbstractValue.Set.mem address live_addresses)
      post
  in
  (* note: we don't call {!PulsePathCondition.simplify} *)
  let astate =
    if phys_equal pre_new pre && phys_equal post_new post then astate
    else {astate with pre= pre_new; post= post_new}
  in
  (astate, live_addresses, discard_addresses)


let is_local var astate = not (Var.is_return var || Stack.is_abducible astate var)

let set_post_edges addr edges astate = if BaseMemory.Edges.is_empty edges then astate else Memory.map_post_heap astate ~f:(BaseMemory.add addr edges)

(* {3 Helper functions to traverse the two maps at once } *)

let find_post_cell_opt addr {post} = BaseDomain.find_cell_opt addr (post :> BaseDomain.t)

let set_post_cell (addr, history) (edges, attr_set) location astate =
  set_post_edges addr edges astate
  |> AddressAttributes.map_post_attrs ~f:(fun attrs ->
         BaseAddressAttributes.add_one addr (WrittenTo (Trace.Immediate {location; history})) attrs
         |> BaseAddressAttributes.add addr attr_set )


let filter_for_summary astate =
  let post_stack =
    BaseStack.filter
      (fun var _ -> Var.appears_in_source_code var && not (is_local var astate))
      (astate.post :> BaseDomain.t).stack
  in
  (* deregister empty edges *)
  let deregister_empty heap =
    BaseMemory.filter (fun _addr edges -> not (BaseMemory.Edges.is_empty edges)) heap
  in
  let pre_heap = deregister_empty (astate.pre :> base_domain).heap in
  let post_heap = deregister_empty (astate.post :> base_domain).heap in
  { astate with
    pre= PreDomain.update astate.pre ~heap:pre_heap
  ; post= PostDomain.update ~stack:post_stack ~heap:post_heap astate.post }


let add_out_of_scope_attribute addr pvar location history heap typ =
  BaseAddressAttributes.add_one addr
    (Invalid (GoneOutOfScope (pvar, typ), Immediate {location; history}))
    heap


(** invalidate local variables going out of scope *)
let invalidate_locals pdesc astate : t =
  let attrs : BaseAddressAttributes.t = (astate.post :> BaseDomain.t).attrs in
  let attrs' =
    BaseAddressAttributes.fold
      (fun addr attrs acc ->
        Attributes.get_address_of_stack_variable attrs
        |> Option.value_map ~default:acc ~f:(fun (var, location, history) ->
               let get_local_typ_opt pvar =
                 Procdesc.get_locals pdesc
                 |> List.find_map ~f:(fun ProcAttributes.{name; typ} ->
                        if Mangled.equal name (Pvar.get_name pvar) then Some typ else None )
               in
               match var with
               | Var.ProgramVar pvar ->
                   get_local_typ_opt pvar
                   |> Option.value_map ~default:acc
                        ~f:(add_out_of_scope_attribute addr pvar location history acc)
               | _ ->
                   acc ) )
      attrs attrs
  in
  if phys_equal attrs attrs' then astate
  else {astate with post= PostDomain.update astate.post ~attrs:attrs'}


type summary = t [@@deriving yojson_of]

let summary_of_post pdesc astate =
  let astate = filter_for_summary astate in
  let astate, live_addresses, _ = discard_unreachable astate in
  let astate =
    {astate with path_condition= PathCondition.simplify ~keep:live_addresses astate.path_condition}
  in
  invalidate_locals pdesc astate


let get_pre {pre} = (pre :> BaseDomain.t)

let get_post {post} = (post :> BaseDomain.t)<|MERGE_RESOLUTION|>--- conflicted
+++ resolved
@@ -101,13 +101,14 @@
   { post: PostDomain.t  (** state at the current program point*)
   ; pre: PreDomain.t  (** inferred pre at the current program point *)
   ; skipped_calls: SkippedCalls.t  (** set of skipped calls *)
-<<<<<<< HEAD
+  ; path_condition: PathCondition.t
   ; path_condition: PathCondition.t
   ; status: PostStatus.t
   ; local_ptrvars : VarSet.t
   ; nonref_formals : VarSet.t
   ; imm_params : VarSet.t
   ; mod_addrs : AbstractValue.Set.t }
+  [@@deriving yojson_of]
 
 let pp f {post; pre; path_condition; skipped_calls; local_ptrvars; nonref_formals; imm_params;mod_addrs; status} =
   F.fprintf f "@[<v>%a\n%a@;%a@;PRE=[%a]@;skipped_calls=%a@;local_ptrvars=%a@; nonref_formals=%a@;imm_params=%a@;mod_addrs=%a@]" PathCondition.pp path_condition
@@ -121,10 +122,6 @@
 
 let remove_imm_param var astate =
   {astate with imm_params = VarSet.remove var astate.imm_params}
-=======
-  ; path_condition: PathCondition.t }
-[@@deriving yojson_of]
->>>>>>> b2109fa0
 
 let add_mod_addr addr astate =
   {astate with mod_addrs = AbstractValue.Set.add addr astate.mod_addrs}
