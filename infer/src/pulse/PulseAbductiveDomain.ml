(*
 * Copyright (c) Facebook, Inc. and its affiliates.
 *
 * This source code is licensed under the MIT license found in the
 * LICENSE file in the root directory of this source tree.
 *)

open! IStd
module F = Format
module L = Logging
open PulseBasicInterface
module BaseDomain = PulseBaseDomain
module BaseStack = PulseBaseStack
module BaseMemory = PulseBaseMemory
module BaseAddressAttributes = PulseBaseAddressAttributes
module VarSet = Var.Set

(** signature common to the "normal" [Domain], representing the post at the current program point,
    and the inverted [PreDomain], representing the inferred pre-condition*)
module type BaseDomainSig = sig
  (* private because the lattice is not the same for preconditions and postconditions so we don't
     want to confuse them *)
  type t = private BaseDomain.t [@@deriving yojson_of]

  val empty : t

  val update : ?stack:BaseStack.t -> ?heap:BaseMemory.t -> ?attrs:BaseAddressAttributes.t -> t -> t

  val filter_addr : f:(AbstractValue.t -> bool) -> t -> t
  (** filter both heap and attrs *)

  val filter_addr_with_discarded_addrs :
    f:(AbstractValue.t -> bool) -> t -> t * AbstractValue.t list
  (** compute new state containing only reachable addresses in its heap and attributes, as well as
      the list of discarded unreachable addresses *)

  val pp : F.formatter -> t -> unit
end

(* just to expose record field names without having to type
   [BaseDomain.heap] *)
type base_domain = BaseDomain.t =
  {heap: BaseMemory.t; stack: BaseStack.t; attrs: BaseAddressAttributes.t}

(** represents the post abstract state at each program point *)
module PostDomain : sig
  include BaseDomainSig

  val initialize : AbstractValue.t -> t -> t
end = struct
  include BaseDomain

  let update ?stack ?heap ?attrs foot =
    let new_stack, new_heap, new_attrs =
      ( Option.value ~default:foot.stack stack
      , Option.value ~default:foot.heap heap
      , Option.value ~default:foot.attrs attrs )
    in
    if
      phys_equal new_stack foot.stack && phys_equal new_heap foot.heap
      && phys_equal new_attrs foot.attrs
    then foot
    else {stack= new_stack; heap= new_heap; attrs= new_attrs}


  let filter_addr ~f foot =
    let heap' = BaseMemory.filter (fun address _ -> f address) foot.heap in
    let attrs' = BaseAddressAttributes.filter (fun address _ -> f address) foot.attrs in
    update ~heap:heap' ~attrs:attrs' foot


  let filter_addr_with_discarded_addrs ~f foot =
    let heap' = BaseMemory.filter (fun address _ -> f address) foot.heap in
    let attrs', discarded_addresses =
      BaseAddressAttributes.filter_with_discarded_addrs (fun address _ -> f address) foot.attrs
    in
    (update ~heap:heap' ~attrs:attrs' foot, discarded_addresses)


  let initialize address x =
    let attrs = BaseAddressAttributes.initialize address x.attrs in
    update ~attrs x
end

(* NOTE: [PreDomain] and [Domain] theoretically differ in that [PreDomain] should be the inverted lattice of [Domain], but since we never actually join states or check implication the two collapse into one. *)

(** represents the inferred pre-condition at each program point, biabduction style *)
module PreDomain : BaseDomainSig = PostDomain

module PostStatus = struct
type t = Ok | Er of Diagnostic.t option

let pp f s=
  match s with
  | Ok ->
     F.pp_print_string f "ok:"
  | Er may_er ->
     F.pp_print_string f ("er:" ^
     (match may_er with | None -> "" | Some err -> " " ^ (Diagnostic.get_message err)))
                                                                                          
let eq s1 s2=
  match s1, s2 with
    | Ok, Ok
      | Er _, Er _ -> true
    | _ -> false
end

(** biabduction-style pre/post state + skipped calls *)
type t =
  { post: PostDomain.t  (** state at the current program point*)
  ; pre: PreDomain.t  (** inferred pre at the current program point *)
  ; topl: (PulseTopl.state[@yojson.opaque])
  ; skipped_calls: SkippedCalls.t  (** set of skipped calls *)
  ; path_condition: PathCondition.t
  ; status: PostStatus.t
  ; local_ptrvars : VarSet.t
  ; nonref_formals : VarSet.t
  ; imm_params : VarSet.t
  ; mod_addrs : AbstractValue.Set.t }
  [@@deriving yojson_of]

let pp f {post; pre; topl; path_condition; skipped_calls; local_ptrvars; nonref_formals; imm_params;mod_addrs; status} =
  F.fprintf f "@[<v>%a\n%a@;%a@;PRE=[%a]@;skipped_calls=%a@;local_ptrvars=%a@; nonref_formals=%a@;imm_params=%a@;mod_addrs=%a;TOPL=%a]" PathCondition.pp path_condition
      PostStatus.pp status PostDomain.pp post PreDomain.pp pre SkippedCalls.pp skipped_calls
      VarSet.pp local_ptrvars VarSet.pp nonref_formals
      VarSet.pp imm_params AbstractValue.Set.pp mod_addrs
      PulseTopl.pp_state topl

let set_status status astate = {astate with status}

let set_er_status astate = {astate with status = PostStatus.Er None}

let remove_imm_param var astate =
  {astate with imm_params = VarSet.remove var astate.imm_params}

let add_mod_addr addr astate =
  {astate with mod_addrs = AbstractValue.Set.add addr astate.mod_addrs}

let remove_local_var var astate =
  {astate with local_ptrvars = VarSet.remove var astate.local_ptrvars}


let set_path_condition path_condition astate = {astate with path_condition}

let leq ~lhs ~rhs =
  SkippedCalls.leq ~lhs:lhs.skipped_calls ~rhs:rhs.skipped_calls
  &&
      PostStatus.eq lhs.status rhs.status
  &&
  match
    BaseDomain.isograph_map BaseDomain.empty_mapping
      ~lhs:(rhs.pre :> BaseDomain.t)
      ~rhs:(lhs.pre :> BaseDomain.t)
  with
  | NotIsomorphic ->
      false
  | IsomorphicUpTo foot_mapping ->
      BaseDomain.is_isograph foot_mapping
        ~lhs:(lhs.post :> BaseDomain.t)
        ~rhs:(rhs.post :> BaseDomain.t)


let initialize address astate = {astate with post= PostDomain.initialize address astate.post}

module Stack = struct
  let is_abducible astate var =
    (* HACK: formals are pre-registered in the initial state *)
    BaseStack.mem var (astate.pre :> base_domain).stack || Var.is_global var


  (** [astate] with [astate.post.stack = f astate.post.stack] *)
  let map_post_stack ~f astate =
    let new_post = PostDomain.update astate.post ~stack:(f (astate.post :> base_domain).stack) in
    if phys_equal new_post astate.post then astate else {astate with post= new_post}


  let eval location origin var astate =
    match BaseStack.find_opt var (astate.post :> base_domain).stack with
    | Some addr_hist ->
        (astate, addr_hist)
    | None ->
        let addr = AbstractValue.mk_fresh () in
        let addr_hist = (addr, origin) in
        let post_stack = BaseStack.add var addr_hist (astate.post :> base_domain).stack in
        let post_heap = if not Config.pulse_isl then (astate.post :> base_domain).heap else BaseMemory.register_address addr (astate.post :> base_domain).heap in
        let post_attrs = if not Config.pulse_isl then (astate.post :> base_domain).attrs else let access_trace = Trace.Immediate {location; history=[]} in
              BaseAddressAttributes.add_one addr (MustBeValid access_trace)  (astate.post :> base_domain).attrs in
        let pre =
          (* do not overwrite values of variables already in the pre *)
          if (not (BaseStack.mem var (astate.pre :> base_domain).stack)) && is_abducible astate var
          then
            (* HACK: do not record the history of values in the pre as they are unused *)
            let foot_stack = BaseStack.add var (addr, []) (astate.pre :> base_domain).stack in
            let foot_heap = BaseMemory.register_address addr (astate.pre :> base_domain).heap in
            PreDomain.update ~stack:foot_stack ~heap:foot_heap astate.pre
          else astate.pre
        in
        ( { post= PostDomain.update astate.post ~stack:post_stack ~heap:post_heap ~attrs:post_attrs
          ; pre
          ; topl= astate.topl
          ; skipped_calls= astate.skipped_calls
          ; path_condition= astate.path_condition
          ; status = astate.status
          ; local_ptrvars = astate.local_ptrvars
          ; imm_params = astate.imm_params
          ; mod_addrs = astate.mod_addrs
          ; nonref_formals = astate.nonref_formals }
        , addr_hist )


  let add var addr_loc_opt astate =
    map_post_stack astate ~f:(fun stack -> BaseStack.add var addr_loc_opt stack)


  let remove_vars vars astate =
    let vars_to_remove =
      let is_in_pre var astate = BaseStack.mem var (astate.pre :> base_domain).stack in
      List.filter vars ~f:(fun var -> not (is_in_pre var astate))
    in
    map_post_stack astate ~f:(fun stack ->
        BaseStack.filter (fun var _ -> not (List.mem ~equal:Var.equal vars_to_remove var)) stack )


  let fold f astate accum = BaseStack.fold f (astate.post :> base_domain).stack accum

  let find_opt var astate = BaseStack.find_opt var (astate.post :> base_domain).stack

  let mem var astate = BaseStack.mem var (astate.post :> base_domain).stack

  let exists f astate = BaseStack.exists f (astate.post :> base_domain).stack

  let keys astate =
    BaseStack.fold (fun key _ keys -> key :: keys) (astate.post :> base_domain).stack []
end

module AddressAttributes = struct
  open IResult.Let_syntax

  (** [astate] with [astate.post.attrs = f astate.post.attrs] *)
  let map_post_attrs ~f astate =
    let new_post = PostDomain.update astate.post ~attrs:(f (astate.post :> base_domain).attrs) in
    if phys_equal new_post astate.post then astate else {astate with post= new_post}

  let map_pre_attrs ~f astate =
    let new_pre = PreDomain.update astate.pre ~attrs:(f (astate.pre :> base_domain).attrs) in
    if phys_equal new_pre astate.pre then astate else {astate with pre= new_pre}
    
  let add_one address attribute astate =
    map_post_attrs astate ~f:(BaseAddressAttributes.add_one address attribute)

  (** if [address] is in [pre] then add the attribute [attr] *)
  let abduce_attribute address attribute astate =
    L.d_printfln "Abducing %a:%a" AbstractValue.pp address Attribute.pp attribute ;
    let new_pre =
      if BaseMemory.mem address (astate.pre :> base_domain).heap then
        PreDomain.update astate.pre
          ~attrs:(BaseAddressAttributes.add_one address attribute (astate.pre :> base_domain).attrs)
      else astate.pre
    in
    if phys_equal new_pre astate.pre then astate else {astate with pre= new_pre}


  let check_valid access_trace addr astate =
    let+ () = BaseAddressAttributes.check_valid addr (astate.post :> base_domain).attrs in
    (* if [address] is in [pre] and it should be valid then that fact goes in the precondition *)
    if not Config.pulse_isl then
        abduce_attribute addr (MustBeValid access_trace) astate
    else
        abduce_attribute addr (MustBeValid access_trace) astate
        |> add_one addr (MustBeValid access_trace)


<<<<<<< HEAD
=======
  let check_initialized access_trace addr astate =
    let attrs = (astate.post :> base_domain).attrs in
    let+ () = BaseAddressAttributes.check_initialized addr attrs in
    let is_written_to =
      Option.exists (BaseAddressAttributes.find_opt addr attrs) ~f:(fun attrs ->
          Attribute.Attributes.get_written_to attrs |> Option.is_some )
    in
    if is_written_to then astate else abduce_attribute addr (MustBeInitialized access_trace) astate


  (** [astate] with [astate.post.attrs = f astate.post.attrs] *)
  let map_post_attrs ~f astate =
    let new_post = PostDomain.update astate.post ~attrs:(f (astate.post :> base_domain).attrs) in
    if phys_equal new_post astate.post then astate else {astate with post= new_post}

>>>>>>> 3685cc6f

  let invalidate address invalidation location astate =
    if not Config.pulse_isl then
        map_post_attrs astate ~f:(BaseAddressAttributes.invalidate address invalidation location)
    else
        map_post_attrs ~f:(BaseAddressAttributes.invalidate address invalidation location) astate
        |> map_post_attrs ~f:(BaseAddressAttributes.remove_must_be_valid_attr (fst address))
        |> map_post_attrs ~f:(BaseAddressAttributes.remove_abdallocation_attr (fst address))
        |> map_post_attrs ~f:(BaseAddressAttributes.remove_allocation_attr (fst address))



  let allocate procname address location astate =
    map_post_attrs astate ~f:(BaseAddressAttributes.allocate procname address location)


  let add_dynamic_type typ address astate =
    map_post_attrs astate ~f:(BaseAddressAttributes.add_dynamic_type typ address)


  let remove_allocation_attr address astate =
    map_post_attrs astate ~f:(BaseAddressAttributes.remove_allocation_attr address)

  let remove_must_be_valid_attr address astate =
    map_post_attrs astate ~f:(BaseAddressAttributes.remove_must_be_valid_attr address)

  let get_closure_proc_name addr astate =
    BaseAddressAttributes.get_closure_proc_name addr (astate.post :> base_domain).attrs


  let std_vector_reserve addr astate =
    map_post_attrs astate ~f:(BaseAddressAttributes.std_vector_reserve addr)


  let is_std_vector_reserved addr astate =
    BaseAddressAttributes.is_std_vector_reserved addr (astate.post :> base_domain).attrs


  let mark_as_end_of_collection addr astate =
    map_post_attrs astate ~f:(BaseAddressAttributes.mark_as_end_of_collection addr)


  let is_end_of_collection addr astate =
    BaseAddressAttributes.is_end_of_collection addr (astate.post :> base_domain).attrs


  let is_pre_invalid_const addr astate =
    BaseAddressAttributes.is_invalid_const addr (astate.pre :> base_domain).attrs

  let abduce_and_add value attrs astate =
    Attributes.fold attrs ~init:astate ~f:(fun astate attr ->
        let astate =
          if Attribute.is_suitable_for_pre attr then abduce_attribute value attr astate else astate
        in
        let astate = add_one value attr astate in
        match attr with Attribute.WrittenTo _ -> initialize value astate | _ -> astate )


   let abduce_attrs value attrs astate =
    Attributes.fold attrs ~init:astate ~f:(fun astate attr ->
        let astate =
          if Attribute.is_suitable_for_pre attr then abduce_attribute value attr astate else astate
        in
        astate )

   let add_attrs value attrs astate =
     let astate = match Attributes.get_invalid attrs with | Some _ -> remove_must_be_valid_attr value astate |> remove_allocation_attr value | _ -> astate in
     Attributes.fold attrs ~init:astate ~f:(fun astate attr ->
             add_one value attr
                 astate)


  let find_opt address astate =
    BaseAddressAttributes.find_opt address (astate.post :> base_domain).attrs

  (** case split on [address]:
 - dont need abduce: MustBeValid/Allocation/AbdAllocation. do add_edge
 - abduce failed: lhs_addr = null or Invalid or Uninit
 - abduce succ:
   + MustBeValid: new heap or alias
   + Invalid Free
   + Invalid null
   + Invalid Uninit
*)
  let check_valid_and_abduce procname access_trace addr ?null_noop:(null_noop=false) is_neq_null is_pc_eq_null astate =
    L.d_printfln "*****check_valid_and_abduce: addr*** %a@\n" AbstractValue.pp addr;
    match BaseAddressAttributes.get_invalid addr
                  (astate.post :> BaseDomain.t).attrs with
      | None -> begin
          match BaseAddressAttributes.get_must_be_valid_or_allocated addr
                 (astate.post :> BaseDomain.t).attrs with
          | None -> (
              (* do not do abduction for local variables *)
              (* if (is_local_ptr addr astate) then
               *     Error (Invalidation.UninitializedDereference, access_trace, astate)
               * else *)
              (* abduce *)
              (* invalid null *)
              let null_astates =
                if not is_neq_null then
                    let null_attr = Attribute.Invalid ((Invalidation.ConstantDereference IntLit.zero), access_trace) in
                    let null_astate = { astate with status = if null_noop then astate.status else PostStatus.Er None;}  (* path_condition = PathCondition.and_eq_int addr IntLit.zero astate.path_condition*)
                                    |> add_one addr null_attr
                    in
                    let null_astate =
                      if is_pc_eq_null then null_astate
                      else (* abduce null into both pre *)
                          abduce_attribute addr null_attr null_astate
                    in
                    [null_astate]
                else []
              in
              if is_pc_eq_null then Ok null_astates else
                let valid_astate =
                  let abdalloc = Attribute.AbdAllocated (procname, access_trace) in
                  let valid_attr = (Attribute.MustBeValid access_trace) in
                  add_one addr abdalloc astate (* {astate with path_condition = PathCondition.and_positive addr astate.path_condition} *)
                  (* |> add_one addr valid_attr *) (* must be valid attribute just for pre *)
                  |> abduce_attribute addr valid_attr
                  |> abduce_attribute addr abdalloc in
                (* invalid free *)
                let invalid_free =
                  (*C or Cpp?*)
                  let invalid_attr = Attribute.Invalid (CFree, access_trace) in
                  { astate with status = PostStatus.Er None;(* path_condition = PathCondition.and_positive addr astate.path_condition *)}
                  (* abduce invalid heap into both pre and post *)
                  |> abduce_attribute addr invalid_attr
                  |> add_one addr invalid_attr
                in
                (* invalid uninit *)
                let invalid_uninit =
                  let invalid_attr = Attribute.Invalid (UninitializedDereference, access_trace) in
                  { astate with status = PostStatus.Er None;}
                  (* abduce invalid heap into both pre and post *)
                  |> abduce_attribute addr invalid_attr
                  |> add_one addr invalid_attr
                in
                Ok ([valid_astate;invalid_free]@null_astates@[invalid_uninit]))
          | Some _ -> (
              (* presume MustBeValid and Invalid were not added together *)
              (* dont need abduce *)
              Ok [astate])
          end
      | Some (invalidation, invalidation_trace) -> (
          (* abduce failed *)
          Error (invalidation, invalidation_trace, {astate with status = PostStatus.Er (Some (Diagnostic.AccessToInvalidAddress {calling_context= []; invalidation; invalidation_trace; access_trace}))})
      )
   
    
end

module Memory = struct
  module Access = BaseMemory.Access
  module Edges = BaseMemory.Edges

  (** [astate] with [astate.post.heap = f astate.post.heap] *)
  let map_post_heap ~f astate =
    let new_post = PostDomain.update astate.post ~heap:(f (astate.post :> base_domain).heap) in
    if phys_equal new_post astate.post then astate else {astate with post= new_post}

   let map_pre_heap ~f astate =
    let new_pre = PreDomain.update astate.pre ~heap:(f (astate.pre :> base_domain).heap) in
    if phys_equal new_pre astate.pre then astate else {astate with pre= new_pre}


  let add_edge (addr, history) access new_addr_hist location astate =
    map_post_heap astate ~f:(BaseMemory.add_edge addr access new_addr_hist)
    |> AddressAttributes.map_post_attrs
         ~f:(BaseAddressAttributes.add_one addr (WrittenTo (Trace.Immediate {location; history})))

  let register_address addr astate=
    map_post_heap astate ~f:(BaseMemory.register_address addr)

  let remove_address addr astate=
    map_post_heap astate ~f:(BaseMemory.remove_address addr)
    
  let find_edge_opt address access astate =
    BaseMemory.find_edge_opt address access (astate.post :> base_domain).heap

  let find_edges_opt address astate =
    BaseMemory.find_edges_opt address (astate.post :> base_domain).heap

  let eval_edge (addr_src, hist_src) access astate =
    match find_edge_opt addr_src access astate with
    | Some addr_hist_dst ->
        (astate, addr_hist_dst)
    | None ->
        let addr_dst = AbstractValue.mk_fresh () in
        let addr_hist_dst = (addr_dst, hist_src) in
        let post_heap =
          BaseMemory.add_edge addr_src access addr_hist_dst (astate.post :> base_domain).heap
        in
        let foot_heap =
          if BaseMemory.mem addr_src (astate.pre :> base_domain).heap then
            (* HACK: do not record the history of values in the pre as they are unused *)
            BaseMemory.add_edge addr_src access (addr_dst, []) (astate.pre :> base_domain).heap
            |> BaseMemory.register_address addr_dst
          else (astate.pre :> base_domain).heap
        in
        ( { post= PostDomain.update astate.post ~heap:post_heap
          ; pre= PreDomain.update astate.pre ~heap:foot_heap
          ; topl= astate.topl
          ; skipped_calls= astate.skipped_calls
          ; path_condition= astate.path_condition
          ; status=astate.status
          ; local_ptrvars = astate.local_ptrvars
          ; imm_params = astate.imm_params
          ; mod_addrs = astate.mod_addrs
          ; nonref_formals = astate.nonref_formals }
        , addr_hist_dst )


  let find_opt address astate = BaseMemory.find_opt address (astate.post :> base_domain).heap
end

let set_uninitialized_post src typ location (post : PostDomain.t) =
  match typ.Typ.desc with
  | Tint _ | Tfloat _ | Tptr _ ->
      let {stack; attrs} = (post :> base_domain) in
      let stack, addr =
        match src with
        | `LocalDecl (pvar, addr_opt) -> (
          match addr_opt with
          | None ->
              let addr = AbstractValue.mk_fresh () in
              let history = [ValueHistory.VariableDeclared (pvar, location)] in
              (BaseStack.add (Var.of_pvar pvar) (addr, history) stack, addr)
          | Some addr ->
              (stack, addr) )
        | `Malloc addr ->
            (stack, addr)
      in
      let attrs = BaseAddressAttributes.add_one addr Uninitialized attrs in
      PostDomain.update ~stack ~attrs post
  | Tstruct _ ->
      (* TODO: set uninitialized attributes for fields *)
      post
  | Tarray _ ->
      (* TODO: set uninitialized attributes for elements *)
      post
  | Tvoid | Tfun | TVar _ ->
      (* We ignore tricky types to mark uninitialized addresses. *)
      post


let set_uninitialized src typ location x =
  {x with post= set_uninitialized_post src typ location x.post}


let mk_initial proc_desc =
  (* HACK: save the formals in the stacks of the pre and the post to remember which local variables
     correspond to formals *)
<<<<<<< HEAD
  let location = Procdesc.get_loc proc_desc in
  let proc_name = Procdesc.get_proc_name proc_desc in
=======
  let proc_name = Procdesc.get_proc_name proc_desc in
  let location = Procdesc.get_loc proc_desc in
>>>>>>> 3685cc6f
  let formals_and_captured =
    let init_var mangled =
      let pvar = Pvar.mk mangled proc_name in
      (Var.of_pvar pvar, (AbstractValue.mk_fresh (), [ValueHistory.FormalDeclared (pvar, location)]))
    in
    let formals =
      Procdesc.get_formals proc_desc |> List.map ~f:(fun (mangled, _) -> init_var mangled)
    in
    let captured =
      Procdesc.get_captured proc_desc |> List.map ~f:(fun {CapturedVar.name} -> init_var name)
    in
    captured @ formals
  in
  let formal_vars, initial_stack =
    List.fold formals_and_captured ~init:([], (PreDomain.empty :> BaseDomain.t).stack)
      ~f:(fun (vars, stack) (formal, typ, addr_loc) -> vars@[(formal,typ)],BaseStack.add formal addr_loc stack)
  in
  let access_trace = Trace.Immediate {location; history=[]} in
  let initial_heap =
    List.fold formals ~init:((PreDomain.empty :> base_domain).heap) ~f:(fun heap (_, typ, (addr, _)) ->
            let heap = BaseMemory.register_address addr heap in
            if not Config.pulse_isl then
              heap
            else
            match typ.Typ.desc with
            | Typ.Tptr _ ->
               (let addr_dst = AbstractValue.mk_fresh () in
                BaseMemory.add_edge addr Dereference (addr_dst, []) heap
                |> BaseMemory.register_address addr_dst)
            | _ -> heap)
  in
  let initial_attrs =
    if not Config.pulse_isl then
      (PreDomain.empty :> base_domain).attrs
    else
    List.fold formals ~init:(PreDomain.empty :> base_domain).attrs ~f:(fun attrs (_, _, (addr, _)) ->
            BaseAddressAttributes.add_one addr (MustBeValid access_trace) attrs)
  in
  let pre =
    PreDomain.update ~stack:initial_stack ~heap:initial_heap ~attrs:initial_attrs PreDomain.empty
  in
  let local_ptrvars,initial_stack, initial_heap, initial_attrs =
    if not Config.pulse_isl then
       (Var.Set.empty, initial_stack, (PreDomain.empty :> base_domain).heap, (PreDomain.empty :> base_domain).attrs)
    else
    (Procdesc.get_locals proc_desc)
      |> List.fold ~init:(Var.Set.empty, initial_stack, initial_heap, initial_attrs) ~f:(fun (vars, stack, heap, attrs) {ProcAttributes.name;ProcAttributes.typ} ->
        let pvar = Pvar.mk name proc_name in
        match typ.Typ.desc with
        | Typ.Tptr _ when not (Pvar.is_frontend_tmp pvar) ->
            let var = Var.of_pvar pvar in
            let n_addr = AbstractValue.mk_fresh () in
            let stack = BaseStack.add var (n_addr, [ValueHistory.VariableDeclared (pvar, location)]) stack in
            let addr_dst = AbstractValue.mk_fresh () in
            let heap =
              BaseMemory.register_address n_addr heap
              |> BaseMemory.add_edge n_addr Dereference (addr_dst, [])
            in
            let attrs =
              BaseAddressAttributes.add_one n_addr (MustBeValid access_trace) attrs
              |> BaseAddressAttributes.add_one addr_dst (Invalid (UninitializedDereference, access_trace))
            in
            (Var.Set.add var vars, stack, heap, attrs)
        | _ ->
             vars, stack, heap, attrs)
  in
<<<<<<< HEAD
  let post =  PostDomain.update ~stack:initial_stack ~heap:initial_heap ~attrs:initial_attrs PostDomain.empty in
  let nonref_formals, imm_params =
    List.fold formal_vars ~init:(VarSet.empty, VarSet.empty) ~f:(fun (acc_nonref, acc_imm) (v,t) ->
            if (Var.is_this v) then
                (acc_nonref, acc_imm)
            else
                (match t.Typ.desc with
                 | Typ.Tptr (_, ptr_kind) ->
                     (match ptr_kind with
                      | Pk_reference -> acc_nonref
                      | _ -> Var.Set.add v acc_nonref
                     )
                 | _ -> Var.Set.add v acc_nonref), Var.Set.add v acc_imm)
  in
  {pre; post; topl= PulseTopl.start ()
   ; skipped_calls= SkippedCalls.empty; path_condition= PathCondition.true_
   ; status = Ok
   ; local_ptrvars = local_ptrvars
   ; nonref_formals = nonref_formals
   ; imm_params = imm_params
   ; mod_addrs = AbstractValue.Set.empty}
=======
  let locals = Procdesc.get_locals proc_desc in
  let post = PostDomain.update ~stack:initial_stack PostDomain.empty in
  let post =
    List.fold locals ~init:post ~f:(fun (acc : PostDomain.t) {ProcAttributes.name; typ} ->
        set_uninitialized_post (`LocalDecl (Pvar.mk name proc_name, None)) typ location acc )
  in
  { pre
  ; post
  ; topl= PulseTopl.start ()
  ; skipped_calls= SkippedCalls.empty
  ; path_condition= PathCondition.true_ }
>>>>>>> 3685cc6f


let add_skipped_call pname trace astate =
  let new_skipped_calls = SkippedCalls.add pname trace astate.skipped_calls in
  if phys_equal new_skipped_calls astate.skipped_calls then astate
  else {astate with skipped_calls= new_skipped_calls}


let add_skipped_calls new_skipped_calls astate =
  (* favor calls we already knew about somewhat arbitrarily *)
  let skipped_calls =
    SkippedCalls.union
      (fun _ orig_call _new_call -> Some orig_call)
      astate.skipped_calls new_skipped_calls
  in
  if phys_equal skipped_calls astate.skipped_calls then astate else {astate with skipped_calls}


let discard_unreachable ({pre; post} as astate) =
  let pre_addresses = BaseDomain.reachable_addresses (pre :> BaseDomain.t) in
  let pre_new =
    PreDomain.filter_addr ~f:(fun address -> AbstractValue.Set.mem address pre_addresses) pre
  in
  let post_addresses = BaseDomain.reachable_addresses (post :> BaseDomain.t) in
  let live_addresses = AbstractValue.Set.union pre_addresses post_addresses in
  let post_new, discard_addresses =
    PostDomain.filter_addr_with_discarded_addrs
      ~f:(fun address -> AbstractValue.Set.mem address live_addresses)
      post
  in
  (* note: we don't call {!PulsePathCondition.simplify} *)
  let astate =
    if phys_equal pre_new pre && phys_equal post_new post then astate
    else {astate with pre= pre_new; post= post_new}
  in
  (astate, live_addresses, discard_addresses)


let is_local var astate = not (Var.is_return var || Stack.is_abducible astate var)

let set_post_edges addr edges astate = if BaseMemory.Edges.is_empty edges then astate else Memory.map_post_heap astate ~f:(BaseMemory.add addr edges)

(* {3 Helper functions to traverse the two maps at once } *)

let find_post_cell_opt addr {post} = BaseDomain.find_cell_opt addr (post :> BaseDomain.t)

let set_post_cell (addr, history) (edges, attr_set) location astate =
  set_post_edges addr edges astate
  |> AddressAttributes.map_post_attrs ~f:(fun attrs ->
         BaseAddressAttributes.add_one addr (WrittenTo (Trace.Immediate {location; history})) attrs
         |> BaseAddressAttributes.add addr attr_set )


let filter_stack_for_summary astate =
  let post_stack =
    BaseStack.filter
      (fun var _ -> Var.appears_in_source_code var && not (is_local var astate))
      (astate.post :> BaseDomain.t).stack
  in
  {astate with post= PostDomain.update ~stack:post_stack astate.post}


let add_out_of_scope_attribute addr pvar location history heap typ =
  BaseAddressAttributes.add_one addr
    (Invalid (GoneOutOfScope (pvar, typ), Immediate {location; history}))
    heap


(** invalidate local variables going out of scope *)
let invalidate_locals pdesc astate : t =
  let attrs : BaseAddressAttributes.t = (astate.post :> BaseDomain.t).attrs in
  let attrs' =
    BaseAddressAttributes.fold
      (fun addr attrs acc ->
        Attributes.get_address_of_stack_variable attrs
        |> Option.value_map ~default:acc ~f:(fun (var, location, history) ->
               let get_local_typ_opt pvar =
                 Procdesc.get_locals pdesc
                 |> List.find_map ~f:(fun ProcAttributes.{name; typ} ->
                        if Mangled.equal name (Pvar.get_name pvar) then Some typ else None )
               in
               match var with
               | Var.ProgramVar pvar ->
                   get_local_typ_opt pvar
                   |> Option.value_map ~default:acc
                        ~f:(add_out_of_scope_attribute addr pvar location history acc)
               | _ ->
                   acc ) )
      attrs attrs
  in
  if phys_equal attrs attrs' then astate
  else {astate with post= PostDomain.update astate.post ~attrs:attrs'}


type summary = t [@@deriving yojson_of]

let is_allocated {post; pre} v =
  let is_pvar = function Var.ProgramVar _ -> true | Var.LogicalVar _ -> false in
  let is_stack_allocated base_mem v =
    BaseStack.exists
      (fun var (address, _) -> is_pvar var && AbstractValue.equal address v)
      base_mem.stack
  in
  (* OPTIM: the post stack contains at least the pre stack so no need to check both *)
  BaseMemory.is_allocated (post :> BaseDomain.t).heap v
  || BaseMemory.is_allocated (pre :> BaseDomain.t).heap v
  || is_stack_allocated (post :> BaseDomain.t) v


let incorporate_new_eqs astate new_eqs =
  List.fold_until new_eqs ~init:()
    ~finish:(fun () -> Sat ())
    ~f:(fun () (new_eq : PulseFormula.new_eq) ->
      match new_eq with
      | EqZero v when is_allocated astate v ->
          L.d_printfln "CONTRADICTION: %a = 0 but is allocated" AbstractValue.pp v ;
          Stop Unsat
      | Equal (v1, v2)
        when (not (AbstractValue.equal v1 v2)) && is_allocated astate v1 && is_allocated astate v2
        ->
          L.d_printfln "CONTRADICTION: %a = %a but both are separately allocated" AbstractValue.pp
            v1 AbstractValue.pp v2 ;
          Stop Unsat
      | _ ->
          Continue () )


(** it's a good idea to normalize the path condition before calling this function *)
let canonicalize astate =
  let open SatUnsat.Import in
  let get_var_repr v = PathCondition.get_var_repr astate.path_condition v in
  let canonicalize_base stack heap attrs =
    let stack' = BaseStack.canonicalize ~get_var_repr stack in
    (* note: this step also de-registers addresses pointing to empty edges *)
    let+ heap' = BaseMemory.canonicalize ~get_var_repr heap in
    let attrs' = BaseAddressAttributes.canonicalize ~get_var_repr attrs in
    (stack', heap', attrs')
  in
  (* need different functions for pre and post to appease the type system *)
  let canonicalize_pre (pre : PreDomain.t) =
    let+ stack', heap', attrs' =
      canonicalize_base (pre :> BaseDomain.t).stack (pre :> BaseDomain.t).heap
        (pre :> BaseDomain.t).attrs
    in
    PreDomain.update ~stack:stack' ~heap:heap' ~attrs:attrs' pre
  in
  let canonicalize_post (post : PostDomain.t) =
    let+ stack', heap', attrs' =
      canonicalize_base (post :> BaseDomain.t).stack (post :> BaseDomain.t).heap
        (post :> BaseDomain.t).attrs
    in
    PostDomain.update ~stack:stack' ~heap:heap' ~attrs:attrs' post
  in
  let* pre = canonicalize_pre astate.pre in
  let+ post = canonicalize_post astate.post in
  {astate with pre; post}

let summary_of_post pdesc astate =
  let open SatUnsat.Import in
  (* NOTE: we normalize (to strengthen the equality relation used by canonicalization) then
     canonicalize *before* garbage collecting unused addresses in case we detect any last-minute
     contradictions about addresses we are about to garbage collect *)
  let path_condition, is_unsat, new_eqs = PathCondition.is_unsat_expensive astate.path_condition in
  if is_unsat then Unsat
  else
    let astate = {astate with path_condition} in
    let* () = incorporate_new_eqs astate new_eqs in
    L.d_printfln "Canonicalizing...@\n" ;
    let* astate = canonicalize astate in
    L.d_printfln "Canonicalized state: %a@\n" pp astate ;
    let astate = filter_stack_for_summary astate in
    let astate =
      {astate with topl= PulseTopl.filter_for_summary astate.path_condition astate.topl}
    in
    let astate, live_addresses, _ = discard_unreachable astate in
    let* path_condition, new_eqs =
      PathCondition.simplify ~keep:live_addresses astate.path_condition
    in
    let+ () = incorporate_new_eqs astate new_eqs in
    let astate =
      {astate with path_condition; topl= PulseTopl.simplify ~keep:live_addresses astate.topl}
    in
    invalidate_locals pdesc astate


let get_pre {pre} = (pre :> BaseDomain.t)

let get_post {post} = (post :> BaseDomain.t)

(* re-exported for mli *)
let incorporate_new_eqs astate (phi, new_eqs) =
  if PathCondition.is_unsat_cheap phi then phi
  else match incorporate_new_eqs astate new_eqs with Unsat -> PathCondition.false_ | Sat () -> phi


module Topl = struct
  let small_step loc event astate =
    {astate with topl= PulseTopl.small_step loc astate.path_condition event astate.topl}


  let large_step ~call_location ~callee_proc_name ~substitution ?(condition = PathCondition.true_)
      ~callee_prepost astate =
    { astate with
      topl=
        PulseTopl.large_step ~call_location ~callee_proc_name ~substitution ~condition
          ~callee_prepost astate.topl }


  let get {topl} = topl
end<|MERGE_RESOLUTION|>--- conflicted
+++ resolved
@@ -270,8 +270,6 @@
         |> add_one addr (MustBeValid access_trace)
 
 
-<<<<<<< HEAD
-=======
   let check_initialized access_trace addr astate =
     let attrs = (astate.post :> base_domain).attrs in
     let+ () = BaseAddressAttributes.check_initialized addr attrs in
@@ -281,13 +279,10 @@
     in
     if is_written_to then astate else abduce_attribute addr (MustBeInitialized access_trace) astate
 
-
   (** [astate] with [astate.post.attrs = f astate.post.attrs] *)
   let map_post_attrs ~f astate =
     let new_post = PostDomain.update astate.post ~attrs:(f (astate.post :> base_domain).attrs) in
     if phys_equal new_post astate.post then astate else {astate with post= new_post}
-
->>>>>>> 3685cc6f
 
   let invalidate address invalidation location astate =
     if not Config.pulse_isl then
@@ -540,13 +535,8 @@
 let mk_initial proc_desc =
   (* HACK: save the formals in the stacks of the pre and the post to remember which local variables
      correspond to formals *)
-<<<<<<< HEAD
-  let location = Procdesc.get_loc proc_desc in
-  let proc_name = Procdesc.get_proc_name proc_desc in
-=======
   let proc_name = Procdesc.get_proc_name proc_desc in
   let location = Procdesc.get_loc proc_desc in
->>>>>>> 3685cc6f
   let formals_and_captured =
     let init_var mangled =
       let pvar = Pvar.mk mangled proc_name in
@@ -613,7 +603,6 @@
         | _ ->
              vars, stack, heap, attrs)
   in
-<<<<<<< HEAD
   let post =  PostDomain.update ~stack:initial_stack ~heap:initial_heap ~attrs:initial_attrs PostDomain.empty in
   let nonref_formals, imm_params =
     List.fold formal_vars ~init:(VarSet.empty, VarSet.empty) ~f:(fun (acc_nonref, acc_imm) (v,t) ->
@@ -627,28 +616,22 @@
                       | _ -> Var.Set.add v acc_nonref
                      )
                  | _ -> Var.Set.add v acc_nonref), Var.Set.add v acc_imm)
-  in
-  {pre; post; topl= PulseTopl.start ()
-   ; skipped_calls= SkippedCalls.empty; path_condition= PathCondition.true_
-   ; status = Ok
-   ; local_ptrvars = local_ptrvars
-   ; nonref_formals = nonref_formals
-   ; imm_params = imm_params
-   ; mod_addrs = AbstractValue.Set.empty}
-=======
-  let locals = Procdesc.get_locals proc_desc in
-  let post = PostDomain.update ~stack:initial_stack PostDomain.empty in
-  let post =
+in
+let locals = Procdesc.get_locals proc_desc in
+let post =
     List.fold locals ~init:post ~f:(fun (acc : PostDomain.t) {ProcAttributes.name; typ} ->
         set_uninitialized_post (`LocalDecl (Pvar.mk name proc_name, None)) typ location acc )
   in
-  { pre
+  {pre
   ; post
   ; topl= PulseTopl.start ()
   ; skipped_calls= SkippedCalls.empty
-  ; path_condition= PathCondition.true_ }
->>>>>>> 3685cc6f
-
+  ; path_condition= PathCondition.true_
+  ; status = Ok
+  ; local_ptrvars = local_ptrvars
+  ; nonref_formals = nonref_formals
+  ; imm_params = imm_params
+  ; mod_addrs = AbstractValue.Set.empty }
 
 let add_skipped_call pname trace astate =
   let new_skipped_calls = SkippedCalls.add pname trace astate.skipped_calls in
