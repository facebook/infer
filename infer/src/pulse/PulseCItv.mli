(*
 * Copyright (c) Facebook, Inc. and its affiliates.
 *
 * This source code is licensed under the MIT license found in the
 * LICENSE file in the root directory of this source tree.
 *)
open! IStd
module F = Format

(** Concrete interval domain (CItv) *)

type t [@@deriving compare]

val equal_to : IntLit.t -> t

val is_equal_to_zero : t -> bool

<<<<<<< HEAD
val is_equal_to : IntLit.t -> t -> bool

val is_neq_to_zero : t -> bool
=======
val as_int : t -> int option
(** [as_int v] returns [Some x] if [v] is known to be [x] *)
>>>>>>> 6c8fc85e

val pp : F.formatter -> t -> unit

type abduction_result =
  | Unsatisfiable  (** the assertion is never true given the parameters *)
  | Satisfiable of t option * t option
      (** the assertion is satisfiable and when it is true then the lhs and rhs can be optionally
          refined to the given new intervals *)

val abduce_binop_is_true : negated:bool -> Binop.t -> t option -> t option -> abduction_result
(** given [arith_lhs_opt bop arith_rhs_opt] and if not [negated], return either

    - [Unsatisfiable] iff lhs bop rhs = ∅

    - [Satisfiable (abduced_lhs_opt,abduced_rhs_opt)] iff lhs bop rhs ≠ ∅, such that (taking
      lhs=true if lhs_opt is [None], same for rhs) [abduced_lhs_opt=Some alhs] if (lhs bop rhs ≠
      ∅ => alhs⇔lhs) (and similarly for rhs)

    If [negated] then imagine a similar explanation replacing "= ∅" with "≠ ∅" and vice-versa. *)

val binop : Binop.t -> t -> t -> t option

val unop : Unop.t -> t -> t option

val zero_inf : t

val ge_to : IntLit.t -> t<|MERGE_RESOLUTION|>--- conflicted
+++ resolved
@@ -15,14 +15,13 @@
 
 val is_equal_to_zero : t -> bool
 
-<<<<<<< HEAD
 val is_equal_to : IntLit.t -> t -> bool
 
 val is_neq_to_zero : t -> bool
-=======
+
 val as_int : t -> int option
 (** [as_int v] returns [Some x] if [v] is known to be [x] *)
->>>>>>> 6c8fc85e
+
 
 val pp : F.formatter -> t -> unit
 
