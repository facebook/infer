--- conflicted
+++ resolved
@@ -41,9 +41,7 @@
 
 let compare = compare AddrHistPair.compare
 
-<<<<<<< HEAD
 let get_vars (stack: t)=
   Stack.fold (fun v _ acc -> acc@[v]) stack []
-=======
+
 let yojson_of_t m = [%yojson_of: (VarAddress.t * AddrHistPair.t) list] (bindings m)
->>>>>>> b2109fa0
