--- conflicted
+++ resolved
@@ -27,10 +27,6 @@
     else AbstractValue.pp f (fst addr_trace)
 end
 
-<<<<<<< HEAD
-include PrettyPrintable.MakePPMonoMap (VarAddress) (AddrHistPair)
-module Stack = PrettyPrintable.MakePPMonoMap (VarAddress) (AddrHistPair)
-=======
 module M = PrettyPrintable.MakePPMonoMap (VarAddress) (AddrHistPair)
 
 let yojson_of_t m = [%yojson_of: (VarAddress.t * AddrHistPair.t) list] (M.bindings m)
@@ -52,14 +48,10 @@
 
 include M
 
-let compare = M.compare AddrHistPair.compare
->>>>>>> e4b39714
-
 let pp fmt m =
   let pp_item fmt (var_address, v) =
     F.fprintf fmt "%a=%a" VarAddress.pp var_address AddrHistPair.pp v
   in
-<<<<<<< HEAD
   PrettyPrintable.pp_collection ~pp_item fmt (bindings m)
 
 
@@ -68,7 +60,3 @@
 let get_vars (stack: t)=
   Stack.fold (fun v _ acc -> acc@[v]) stack []
 
-let yojson_of_t m = [%yojson_of: (VarAddress.t * AddrHistPair.t) list] (bindings m)
-=======
-  PrettyPrintable.pp_collection ~pp_item fmt (M.bindings m)
->>>>>>> e4b39714
