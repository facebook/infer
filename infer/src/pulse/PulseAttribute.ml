(*
 * Copyright (c) Facebook, Inc. and its affiliates.
 *
 * This source code is licensed under the MIT license found in the
 * LICENSE file in the root directory of this source tree.
 *)
open! IStd
module F = Format
module Invalidation = PulseInvalidation
module Trace = PulseTrace
module ValueHistory = PulseValueHistory

(** Make sure we don't depend on {!AbstractValue} to avoid attributes depending on values. Otherwise
    they become a pain to handle when comparing memory states.

    If you find you need to make attributes depend on {!AbstractValue} then remember to modify graph
    operations of {!PulseDomain} and the interprocedural operations in {!PulseAbductiveDomain} *)
include struct
  [@@@warning "-60"]

  module AbstractValue = struct end

  module PulseAbstractValue = struct end
end

module Attribute = struct
  type t =
    | AddressOfCppTemporary of Var.t * ValueHistory.t
    | AddressOfStackVariable of Var.t * Location.t * ValueHistory.t
    | Allocated of Procname.t * Trace.t
    | AbdAllocated of Procname.t * Trace.t
    | Closure of Procname.t
    | DynamicType of Typ.Name.t
    | EndOfCollection
    | Invalid of Invalidation.t * Trace.t
    | MustBeInitialized of Trace.t
    | MustBeValid of Trace.t
    | StdVectorReserve
    | Uninitialized
    | WrittenTo of Trace.t
  [@@deriving compare, variants]

  let equal = [%compare.equal: t]

  type rank = int

  let to_rank = Variants.to_rank

  let dummy_trace = Trace.Immediate {location= Location.dummy; history= []}

  let closure_rank = Variants.to_rank (Closure (Procname.from_string_c_fun ""))

  let written_to_rank = Variants.to_rank (WrittenTo dummy_trace)

  let address_of_stack_variable_rank =
    let pname = Procname.from_string_c_fun "" in
    let var = Var.of_pvar (Pvar.mk (Mangled.from_string "") pname) in
    let location = Location.dummy in
    Variants.to_rank (AddressOfStackVariable (var, location, []))


  let invalid_rank =
    Variants.to_rank (Invalid (Invalidation.ConstantDereference IntLit.zero, dummy_trace))


  let must_be_valid_rank = Variants.to_rank (MustBeValid dummy_trace)

  let std_vector_reserve_rank = Variants.to_rank StdVectorReserve

  let allocated_rank = Variants.to_rank (Allocated (Procname.Linters_dummy_method, dummy_trace))

  let dynamic_type_rank = Variants.to_rank (DynamicType (Typ.Name.Objc.from_string ""))

  let end_of_collection_rank = Variants.to_rank EndOfCollection
<<<<<<< HEAD
                        
  let abdallocated_rank = Variants.to_rank (AbdAllocated (Procname.Linters_dummy_method, dummy_trace))

  let is_imply attr1 attr2=
    match attr1, attr2 with
      | (MustBeValid _ | Allocated _ | AbdAllocated _ ), Invalid _ -> false
      | Invalid _, (MustBeValid _ | Allocated _ | AbdAllocated _) -> false
      | Invalid (v1, _), Invalid (v2, _) -> Invalidation.equal v1 v2
      | _ -> true
 
=======

  let uninitialized_rank = Variants.to_rank Uninitialized

  let must_be_initialized_rank = Variants.to_rank (MustBeInitialized dummy_trace)

>>>>>>> 3685cc6f
  let pp f attribute =
    let pp_string_if_debug string fmt =
      if Config.debug_level_analysis >= 3 then F.pp_print_string fmt string
    in
    match attribute with
    | AddressOfCppTemporary (var, history) ->
        F.fprintf f "t&%a (%a)" Var.pp var ValueHistory.pp history
    | AddressOfStackVariable (var, location, history) ->
        F.fprintf f "s&%a (%a) at %a" Var.pp var ValueHistory.pp history Location.pp location
    | Allocated (procname, trace) ->
        F.fprintf f "Allocated %a"
          (Trace.pp
             ~pp_immediate:(pp_string_if_debug ("allocation with " ^ Procname.to_string procname)))
          trace
    | AbdAllocated (procname, trace) ->
        F.fprintf f "AbdAllocated %a"
          (Trace.pp
             ~pp_immediate:(pp_string_if_debug ("abdallocation with " ^ Procname.to_string procname)))
          trace
    | Closure pname ->
        Procname.pp f pname
    | DynamicType typ ->
        F.fprintf f "DynamicType %a" Typ.Name.pp typ
    | EndOfCollection ->
        F.pp_print_string f "EndOfCollection"
    | Invalid (invalidation, trace) ->
        F.fprintf f "Invalid %a"
          (Trace.pp ~pp_immediate:(fun fmt -> Invalidation.pp fmt invalidation))
          trace
    | MustBeInitialized trace ->
        F.fprintf f "MustBeInitialized %a"
          (Trace.pp ~pp_immediate:(pp_string_if_debug "read"))
          trace
    | MustBeValid trace ->
        F.fprintf f "MustBeValid %a" (Trace.pp ~pp_immediate:(pp_string_if_debug "access")) trace
    | StdVectorReserve ->
        F.pp_print_string f "std::vector::reserve()"
    | Uninitialized ->
        F.pp_print_string f "Uninitialized"
    | WrittenTo trace ->
        F.fprintf f "WrittenTo %a" (Trace.pp ~pp_immediate:(pp_string_if_debug "mutation")) trace
end
module PPKey = struct
  type nonrec t = Attribute.t [@@deriving compare]

  let pp = Attribute.pp
end
module Set = PrettyPrintable.MakePPSet (PPKey)

module Attributes = struct
  module Set = PrettyPrintable.MakePPUniqRankSet (Int) (Attribute)

  let get_invalid attrs =
    Set.find_rank attrs Attribute.invalid_rank
    |> Option.map ~f:(fun attr ->
           let[@warning "-8"] (Attribute.Invalid (invalidation, trace)) = attr in
           (invalidation, trace) )


  let get_must_be_valid attrs =
    Set.find_rank attrs Attribute.must_be_valid_rank
    |> Option.map ~f:(fun attr ->
           let[@warning "-8"] (Attribute.MustBeValid action) = attr in
           action )


  let get_written_to attrs =
    Set.find_rank attrs Attribute.written_to_rank
    |> Option.map ~f:(fun attr ->
           let[@warning "-8"] (Attribute.WrittenTo action) = attr in
           action )


  let get_closure_proc_name attrs =
    Set.find_rank attrs Attribute.closure_rank
    |> Option.map ~f:(fun attr ->
           let[@warning "-8"] (Attribute.Closure proc_name) = attr in
           proc_name )


  let get_address_of_stack_variable attrs =
    Set.find_rank attrs Attribute.address_of_stack_variable_rank
    |> Option.map ~f:(fun attr ->
           let[@warning "-8"] (Attribute.AddressOfStackVariable (var, loc, history)) = attr in
           (var, loc, history) )


  let is_end_of_collection attrs =
    Set.find_rank attrs Attribute.end_of_collection_rank |> Option.is_some


  let is_std_vector_reserved attrs =
    Set.find_rank attrs Attribute.std_vector_reserve_rank |> Option.is_some


  let is_modified attrs =
    Option.is_some (Set.find_rank attrs Attribute.written_to_rank)
    || Option.is_some (Set.find_rank attrs Attribute.invalid_rank)


  let is_uninitialized attrs = Set.find_rank attrs Attribute.uninitialized_rank |> Option.is_some

  let get_allocation attrs =
    Set.find_rank attrs Attribute.allocated_rank
    |> Option.map ~f:(fun attr ->
           let[@warning "-8"] (Attribute.Allocated (procname, trace)) = attr in
           (procname, trace) )

  let get_abdallocation attrs =
    Set.find_rank attrs Attribute.abdallocated_rank
    |> Option.map ~f:(fun attr ->
           let[@warning "-8"] (Attribute.AbdAllocated (pname, action)) = attr in
           (pname, action) )

  let is_not_empty_heap attrs =
    Option.is_some (Set.find_rank attrs Attribute.abdallocated_rank)
    || Option.is_some (Set.find_rank attrs Attribute.invalid_rank)
    

  let is_imply attrs1 attrs2=
    Set.fold attrs1 ~init:true ~f:(fun acc attr1 ->
            Set.fold attrs2 ~init:acc ~f:(fun acc2 attr2 ->
                    acc2 && (Attribute.is_imply attr1 attr2)
                )
        )
  (*if att in attrs_callee has been abduced, then replace the actual attr in attrs_caller,
    if any*)
  let replace_abduce attrs_callee attrs_caller=
    Set.fold attrs_callee ~init:Set.empty ~f:(fun acc attr1 ->
     let attr1 =
       match attr1 with
       | AbdAllocated _ -> (match get_allocation attrs_caller with
                             | None -> attr1
                             | Some (p, a) -> Attribute.Allocated (p, a)
                           )
       | Invalid (v_callee, _) ->
          ( match get_invalid attrs_caller with
              | None -> attr1
              | Some (v_caller, trace) -> (
                  match v_callee, v_caller with
                    | CFree, (CFree | CppDelete) -> Attribute.Invalid (v_caller, trace)
                    | ConstantDereference i, OptionalEmpty when IntLit.iszero i ->
                       Attribute.Invalid (OptionalEmpty, trace)
                    | _ -> attr1
              )
          )
       | _ -> attr1
     in
     Set.add acc attr1
    )

  let get_dynamic_type attrs =
    Set.find_rank attrs Attribute.dynamic_type_rank
    |> Option.map ~f:(fun attr ->
           let[@warning "-8"] (Attribute.DynamicType typ) = attr in
           typ )


  let get_must_be_initialized attrs =
    Set.find_rank attrs Attribute.must_be_initialized_rank
    |> Option.map ~f:(fun attr ->
           let[@warning "-8"] (Attribute.MustBeInitialized trace) = attr in
           trace )


  include Set
end

include Attribute

let is_suitable_for_pre = function
  | MustBeValid _ | MustBeInitialized _ ->
      true
  | Invalid _ | Allocated _ | AbdAllocated _ ->
     if not Config.pulse_isl then false else true
  | AddressOfCppTemporary _
  | AddressOfStackVariable _
  | Closure _
  | DynamicType _
  | EndOfCollection
  | StdVectorReserve
  | Uninitialized
  | WrittenTo _ ->
      false


let map_trace ~f = function
  | Allocated (procname, trace) ->
     Allocated (procname, f trace)
  | AbdAllocated (procname, trace) ->
     AbdAllocated (procname, f trace)
  | Invalid (invalidation, trace) ->
      Invalid (invalidation, f trace)
  | MustBeValid trace ->
      MustBeValid (f trace)
  | WrittenTo trace ->
      WrittenTo (f trace)
  | MustBeInitialized trace ->
      MustBeInitialized (f trace)
  | ( AddressOfCppTemporary _
    | AddressOfStackVariable _
    | Closure _
    | DynamicType _
    | EndOfCollection
    | StdVectorReserve
    | Uninitialized ) as attr ->
      attr<|MERGE_RESOLUTION|>--- conflicted
+++ resolved
@@ -72,7 +72,6 @@
   let dynamic_type_rank = Variants.to_rank (DynamicType (Typ.Name.Objc.from_string ""))
 
   let end_of_collection_rank = Variants.to_rank EndOfCollection
-<<<<<<< HEAD
                         
   let abdallocated_rank = Variants.to_rank (AbdAllocated (Procname.Linters_dummy_method, dummy_trace))
 
@@ -83,13 +82,10 @@
       | Invalid (v1, _), Invalid (v2, _) -> Invalidation.equal v1 v2
       | _ -> true
  
-=======
-
   let uninitialized_rank = Variants.to_rank Uninitialized
 
   let must_be_initialized_rank = Variants.to_rank (MustBeInitialized dummy_trace)
 
->>>>>>> 3685cc6f
   let pp f attribute =
     let pp_string_if_debug string fmt =
       if Config.debug_level_analysis >= 3 then F.pp_print_string fmt string
