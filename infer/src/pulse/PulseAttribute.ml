--- conflicted
+++ resolved
@@ -685,12 +685,8 @@
     || mem_by_rank Attribute.invalid_rank attrs
     || mem_by_rank Attribute.unknown_effect_rank attrs
     || mem_by_rank Attribute.java_resource_released_rank attrs
-<<<<<<< HEAD
     || mem_by_rank Attribute.csharp_resource_released_rank attrs
-=======
     || mem_by_rank Attribute.propagate_taint_from_rank attrs
->>>>>>> 98fc4028
-
 
   let is_always_reachable = mem_by_rank Attribute.always_reachable_rank
 
