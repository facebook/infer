--- conflicted
+++ resolved
@@ -26,11 +26,8 @@
         Checkers.callback_checkVisibleForTesting, false;
         Checkers.callback_check_write_to_parcel, false;
         Checkers.callback_find_deserialization, false;
-<<<<<<< HEAD
 		Checkers.callback_print_java_method_call, checkers_enabled; (**danger luis*)
-=======
         CheckTraceCallSequence.callback_check_trace_call_sequence, false;
->>>>>>> 7ffb6357
         Dataflow.callback_test_dataflow, false;
         FragmentRetainsViewChecker.callback_fragment_retains_view, checkers_enabled;
         SqlChecker.callback_sql, false;
