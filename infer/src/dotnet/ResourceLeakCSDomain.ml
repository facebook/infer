(*
 * Copyright (c) Facebook, Inc. and its affiliates.
 *
 * This source code is licensed under the MIT license found in the
 * LICENSE file in the root directory of this source tree.
 *)

open! IStd
module F = Format
module Hashtbl = Caml.Hashtbl

module LeakList = struct
  include Base.List

  let append_one leakList typeWithLeak = leakList @ [typeWithLeak]
end

(** Resource analysis in loop and branch*)
module FiniteBounds = struct
  type t = int

  let leq ~lhs ~rhs = lhs <= rhs

  let join a b = max a b

  let widen ~prev ~next ~num_iters:_ = join prev next

  let pp fmt astate = F.fprintf fmt "%d" astate
end

(** Resource analysis in loop *)
module BoundsWithTop = struct
  open AbstractDomain.Types
  include AbstractDomain.TopLifted (FiniteBounds)

  let widening_threshold = 5

  let widen ~prev ~next ~num_iters =
    match (prev, next) with
    | Top, _ | _, Top ->
        Top
    | NonTop prev, NonTop next when num_iters < widening_threshold ->
        NonTop (FiniteBounds.join prev next)
    | NonTop _, NonTop _ (* num_iters >= widening_threshold *) ->
        Top
end

module ResourcesHeld = AbstractDomain.Map (AccessPath) (BoundsWithTop)
open AbstractDomain.Types

(** Initializes resources to type map *)
let type_map = ref (Hashtbl.create 100)

(** Initializes resources to count map *)
let initial = ResourcesHeld.empty

(** Updates the count of a specific resource *)
let update_count count n = match count with Top -> Top | NonTop held -> NonTop (held + n)

(** Increments the count of a specific resource *)
let incr_count count = update_count count 1

(** Decrements the count of a specific resource *)
let decr_count count = update_count count (-1)

(** Checks the count of a specific resource *)
let find_count access_path held =
  match ResourcesHeld.find_opt access_path held with Some count -> count | None -> NonTop 0


(** Checks the count of resources held if resource exists, otherwise returns false*)
let check_count access_path held =
  let old_count = find_count access_path held in
  match old_count with NonTop count when count > 0 -> true | _ -> false


let get_type_map = !type_map

let reset_type_map = Hashtbl.reset !type_map

(** Adds resources acquired to records *)
let acquire_resource access_path class_name held =
  let add_resource_to_hash =
    match ResourcesHeld.find_opt access_path held with
    | Some _ ->
        ()
    | None ->
        Hashtbl.add !type_map access_path class_name
  in
  add_resource_to_hash ;
  let old_count = find_count access_path held in
  ResourcesHeld.add access_path (incr_count old_count) held


(** Releases acquired resources from records when release function is called*)
let release_resource access_path held =
  let old_count = find_count access_path held in
  let remove_resource_from_hash =
    match old_count with
    | Top ->
        Hashtbl.remove !type_map access_path
    | NonTop count when count <= 0 ->
        Hashtbl.remove !type_map access_path
    | _ ->
        ()
  in
  remove_resource_from_hash ;
  ResourcesHeld.add access_path (decr_count old_count) held


(** Re-assigns resources when transferred to other objects*)
let assign lhs_access_path rhs_access_path held =
  let add_type_map search_access_path access_path =
    match Hashtbl.find !type_map search_access_path with
    | class_name ->
        Hashtbl.add !type_map access_path class_name ;
        Hashtbl.remove !type_map search_access_path
    | exception Caml.Not_found ->
        ()
  in
<<<<<<< HEAD
  let equal_expr_base (base1, _) (base2, _) =
    if AccessPath.equal_base base1 base2 then true else false
  in
=======
  let equal_base (base1, _) (base2, _) = AccessPath.equal_base base1 base2 in
  let replace_base base (_, accesses) = (base, accesses) in
>>>>>>> 82067f1e
  let one_binding access_path count held =
    match
      AccessPath.replace_prefix ~prefix:rhs_access_path ~replace_with:access_path lhs_access_path
    with
    | Some base_access_path ->
        add_type_map access_path base_access_path ;
        ResourcesHeld.add base_access_path count held
    | None ->
        if AccessPath.equal rhs_access_path access_path then (
          add_type_map access_path lhs_access_path ;
          ResourcesHeld.add lhs_access_path count held )
<<<<<<< HEAD
        else if equal_expr_base rhs_access_path access_path then
          match
            AccessPath.replace_prefix ~prefix:rhs_access_path ~replace_with:lhs_access_path
              access_path
          with
          | Some new_access_path ->
              add_type_map access_path new_access_path ;
              ResourcesHeld.add new_access_path count held
          | None ->
              ResourcesHeld.add access_path count held
=======
        else if equal_base rhs_access_path access_path then (
          let new_access_path = replace_base (fst lhs_access_path) access_path in
          add_type_map access_path new_access_path ;
          ResourcesHeld.add new_access_path count held )
>>>>>>> 82067f1e
        else ResourcesHeld.add access_path count held
  in
  ResourcesHeld.fold one_binding held ResourcesHeld.empty


(** Checks if there is a resource leak*)
let has_leak formal_map held =
  (* test if we acquired resources that we do not return to the caller *)
  let is_local_leak access_path count =
    let base, _ = access_path in
    match (count, base) with
    | Top, _ ->
        false
    | NonTop count, _ when count > 1 ->
        true
    | NonTop count, _ when count <= 0 ->
        false
    (* count = 1 *)
    | _, (var, _) when Var.is_global var ->
        false
    | _, (ret, _) when Var.is_return ret ->
        false
    | _, base when FormalMap.is_formal base formal_map ->
        false
    | _ ->
        true
  in
  ResourcesHeld.exists is_local_leak held


(** module for resource leak summary *)
module Summary = struct
  module InterfaceAccessPath = struct
    type base = Return | Formal of int [@@deriving compare]

    let pp_base f = function
      | Return ->
          F.pp_print_string f "Return"
      | Formal i ->
          F.fprintf f "Formal(%d)" i


    type t = base * AccessPath.access list [@@deriving compare]

    let pp f = function
      | base, [] ->
          pp_base f base
      | base, accesses ->
          F.fprintf f "%a.%a" pp_base base AccessPath.pp_access_list accesses
  end

  module ResourcesFromFormals = PrettyPrintable.MakePPMap (InterfaceAccessPath)

  let interface_type_map = ref (Hashtbl.create 100)

  let reset_interface_type_map = Hashtbl.reset !interface_type_map

  type t = BoundsWithTop.t ResourcesFromFormals.t

  let pp = ResourcesFromFormals.pp ~pp_value:BoundsWithTop.pp

  let make formal_map held =
    let to_interface access_path =
      let base, accesses = access_path in
      match FormalMap.get_formal_index base formal_map with
      | Some i ->
          Some (InterfaceAccessPath.Formal i, accesses)
      | None ->
          if Var.is_return (fst base) then Some (InterfaceAccessPath.Return, accesses) else None
    in
    let add_resource_to_hash interface_access_path class_name =
      Hashtbl.add !interface_type_map interface_access_path class_name
    in
    let add_to_type_map search_access_path interface_access_path =
      match Hashtbl.find !type_map search_access_path with
      | class_name ->
          add_resource_to_hash interface_access_path class_name
      | exception Caml.Not_found ->
          ()
    in
    ResourcesHeld.fold
      (fun access_path count acquired ->
        match to_interface access_path with
        | Some interface_access_path ->
            add_to_type_map access_path interface_access_path ;
            ResourcesFromFormals.add interface_access_path count acquired
        | None ->
            acquired )
      held ResourcesFromFormals.empty


  let apply ~callee:summary ~return ~actuals held =
    let apply_one (base, accesses) callee_count held =
      let access_path_opt =
        match (base : InterfaceAccessPath.base) with
        | Return ->
            Some (return, accesses)
        | Formal i -> (
          match List.nth actuals i with
          | Some (HilExp.AccessExpression actual_expr) ->
              Some (AccessPath.append (HilExp.AccessExpression.to_access_path actual_expr) accesses)
          | _ ->
              None )
      in
      let add_type_map search_access_path =
        match Hashtbl.find !interface_type_map (base, accesses) with
        | class_name ->
            Hashtbl.add !type_map search_access_path class_name
        | exception Caml.Not_found ->
            ()
      in
      match access_path_opt with
      | None ->
          held
      | Some access_path ->
          let new_count =
            match callee_count with
            | Top ->
                Top
            | NonTop callee_count ->
                let old_count =
                  ResourcesHeld.find_opt access_path held |> Option.value ~default:(NonTop 0)
                in
                update_count old_count callee_count
          in
          let add_resource_to_hash =
            match new_count with NonTop count when count > 0 -> add_type_map access_path | _ -> ()
          in
          add_resource_to_hash ;
          ResourcesHeld.add access_path new_count held
    in
    ResourcesFromFormals.fold apply_one summary held
end

type summary = Summary.t

include ResourcesHeld<|MERGE_RESOLUTION|>--- conflicted
+++ resolved
@@ -118,14 +118,8 @@
     | exception Caml.Not_found ->
         ()
   in
-<<<<<<< HEAD
-  let equal_expr_base (base1, _) (base2, _) =
-    if AccessPath.equal_base base1 base2 then true else false
-  in
-=======
   let equal_base (base1, _) (base2, _) = AccessPath.equal_base base1 base2 in
   let replace_base base (_, accesses) = (base, accesses) in
->>>>>>> 82067f1e
   let one_binding access_path count held =
     match
       AccessPath.replace_prefix ~prefix:rhs_access_path ~replace_with:access_path lhs_access_path
@@ -137,23 +131,10 @@
         if AccessPath.equal rhs_access_path access_path then (
           add_type_map access_path lhs_access_path ;
           ResourcesHeld.add lhs_access_path count held )
-<<<<<<< HEAD
-        else if equal_expr_base rhs_access_path access_path then
-          match
-            AccessPath.replace_prefix ~prefix:rhs_access_path ~replace_with:lhs_access_path
-              access_path
-          with
-          | Some new_access_path ->
-              add_type_map access_path new_access_path ;
-              ResourcesHeld.add new_access_path count held
-          | None ->
-              ResourcesHeld.add access_path count held
-=======
         else if equal_base rhs_access_path access_path then (
           let new_access_path = replace_base (fst lhs_access_path) access_path in
           add_type_map access_path new_access_path ;
           ResourcesHeld.add new_access_path count held )
->>>>>>> 82067f1e
         else ResourcesHeld.add access_path count held
   in
   ResourcesHeld.fold one_binding held ResourcesHeld.empty
