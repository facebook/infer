(*
 * Copyright (c) Facebook, Inc. and its affiliates.
 *
 * This source code is licensed under the MIT license found in the
 * LICENSE file in the root directory of this source tree.
 *)

open! IStd

(** visibility of the issue type *)
type visibility =
  | User  (** always add to error log *)
  | Developer  (** only add to error log in some debug modes *)
  | Silent  (** never add to error log *)
[@@deriving compare, equal]

val string_of_visibility : visibility -> string

(** severity of the report *)
type severity = Like | Info | Advice | Warning | Error [@@deriving compare, equal, enumerate]

val string_of_severity : severity -> string

type t = private
  { unique_id: string
  ; checker: Checker.t
  ; visibility: visibility
  ; user_documentation: string option
  ; mutable default_severity: severity
        (** used for documentation but can be overriden at report time *)
  ; mutable enabled: bool
  ; mutable hum: string
  ; mutable doc_url: string option
  ; mutable linters_def_file: string option }
[@@deriving compare]

val equal : t -> t -> bool

val all_issues : unit -> t list
(** all the issues declared so far *)

val pp : Format.formatter -> t -> unit
(** pretty print a localised string *)

val find_from_string : id:string -> t option
(** return the issue type if it was previously registered *)

val register_dynamic :
     ?enabled:bool
  -> ?hum:string
  -> ?doc_url:string
  -> linters_def_file:string option
  -> id:string
  -> ?user_documentation:string
  -> severity
  -> Checker.t
  -> t
(** Create a new issue and register it in the list of all issues. NOTE: if the issue with the same
    string id is already registered, overrides `hum`, `doc_url`, and `linters_def_file`, but DOES
    NOT override `enabled`. This trick allows to deal with disabling/enabling dynamic AL issues from
    the config, when we don't know all params yet. Thus, the human-readable description can be
    updated when we encounter the definition of the issue type, eg in AL. *)

val checker_can_report : Checker.t -> t -> bool
(** Whether the issue was registered as coming from the given checker. Important to call this before
    reporting to keep documentation accurate. *)

val set_enabled : t -> bool -> unit

val abduction_case_not_implemented : t

val array_of_pointsto : t

val array_out_of_bounds_l1 : t

val array_out_of_bounds_l2 : t

val array_out_of_bounds_l3 : t

val assert_failure : t

val bad_footprint : t

val biabduction_analysis_stops : t

val buffer_overrun_l1 : t

val buffer_overrun_l2 : t

val buffer_overrun_l3 : t

val buffer_overrun_l4 : t

val buffer_overrun_l5 : t

val buffer_overrun_s2 : t

val buffer_overrun_u5 : t

val cannot_star : t

val captured_strong_self : t

val checkers_allocates_memory : t
(** Warning name when a performance critical method directly or indirectly calls a method allocating
    memory *)

val checkers_annotation_reachability_error : t

val checkers_calls_expensive_method : t
(** Warning name when a performance critical method directly or indirectly calls a method annotatd
    as expensive *)

val checkers_expensive_overrides_unexpensive : t
(** Warning name for the subtyping rule: method not annotated as expensive cannot be overridden by a
    method annotated as expensive *)

val checkers_fragment_retain_view : t

val checkers_immutable_cast : t

val checkers_printf_args : t

val class_cast_exception : t

val complexity_increase : kind:CostKind.t -> is_on_ui_thread:bool -> t

val component_with_multiple_factory_methods : t

val condition_always_false : t

val condition_always_true : t

val config_checks_between_markers : t

val constant_address_dereference : t

val create_intent_from_uri : t

val cross_site_scripting : t

val dangling_pointer_dereference : t

val pulse_dangling_pointer_dereference : t


val dangling_pointer_dereference_maybe : t

val dead_store : t

val deadlock : t

val divide_by_zero : t

val do_not_report : t
(** an issue type that should never be reported *)

val empty_vector_access : t

val eradicate_condition_redundant : t

val eradicate_field_not_initialized : t

val eradicate_field_not_nullable : t

val eradicate_field_over_annotated : t

val eradicate_inconsistent_subclass_parameter_annotation : t

val eradicate_inconsistent_subclass_return_annotation : t

val eradicate_redundant_nested_class_annotation : t

val eradicate_bad_nested_class_annotation : t

val eradicate_nullable_dereference : t

val eradicate_parameter_not_nullable : t

val eradicate_return_not_nullable : t

val eradicate_return_over_annotated : t

val eradicate_unvetted_third_party_in_nullsafe : t

val eradicate_unchecked_usage_in_nullsafe : t

val eradicate_meta_class_can_be_nullsafe : t

val eradicate_meta_class_needs_improvement : t

val eradicate_meta_class_is_nullsafe : t

val exposed_insecure_intent_handling : t

val failure_exe : t

val field_not_null_checked : t

val guardedby_violation_racerd : t

val impure_function : t

val inefficient_keyset_iterator : t

val inferbo_alloc_is_big : t

val inferbo_alloc_is_negative : t

val inferbo_alloc_is_zero : t

val inferbo_alloc_may_be_big : t

val inferbo_alloc_may_be_negative : t

val infinite_cost_call : kind:CostKind.t -> t

val inherently_dangerous_function : t

val insecure_intent_handling : t

val integer_overflow_l1 : t

val integer_overflow_l2 : t

val integer_overflow_l5 : t

val integer_overflow_u5 : t

val interface_not_thread_safe : t

val internal_error : t

val invariant_call : t

val javascript_injection : t

val lab_resource_leak : t

val leak_after_array_abstraction : t

val leak_in_footprint : t

val leak_unknown_origin : t

val lockless_violation : t

val lock_consistency_violation : t

val logging_private_data : t

val expensive_loop_invariant_call : t

val memory_leak : t

val missing_fld : t

val missing_required_prop : t

val mixed_self_weakself : t

val multiple_weakself : t

val mutable_local_variable_in_component_file : t

val null_dereference : t

val nullptr_dereference : t

val optional_empty_access : t

val parameter_not_null_checked : t

val precondition_not_found : t

val precondition_not_met : t

val premature_nil_termination : t

val pulse_memory_leak : t

val pure_function : t

val quandary_taint_error : t

val resource_leak : t

val retain_cycle : t

val skip_function : t

val shell_injection : t

val shell_injection_risk : t

val sql_injection : t

val sql_injection_risk : t

val stack_variable_address_escape : t

val starvation : t

val static_initialization_order_fiasco : t

val strict_mode_violation : t

val strong_self_not_checked : t

val symexec_memory_error : t

val thread_safety_violation : t

val topl_biabd_error : t

val topl_pulse_error : t

val uninitialized_value : t

val unreachable_code_after : t

val use_after_delete : t

val use_after_free : t

val use_after_lifetime : t

val untrusted_buffer_access : t

val untrusted_deserialization : t

val untrusted_deserialization_risk : t

val untrusted_file : t

val untrusted_file_risk : t

val untrusted_heap_allocation : t

val untrusted_intent_creation : t

val untrusted_url_risk : t

val untrusted_environment_change_risk : t

val untrusted_variable_length_array : t

val user_controlled_sql_risk : t

val vector_invalidation : t

val weak_self_in_noescape_block : t

val wrong_argument_number : t

<<<<<<< HEAD
val combined_pointer_errors : t
  
val unreachable_cost_call : kind:CostKind.t -> t
=======
val unreachable_cost_call : kind:CostKind.t -> t

val is_autoreleasepool_size_issue : t -> bool
>>>>>>> 6c8fc85e
<|MERGE_RESOLUTION|>--- conflicted
+++ resolved
@@ -353,12 +353,8 @@
 
 val wrong_argument_number : t
 
-<<<<<<< HEAD
 val combined_pointer_errors : t
   
 val unreachable_cost_call : kind:CostKind.t -> t
-=======
-val unreachable_cost_call : kind:CostKind.t -> t
-
-val is_autoreleasepool_size_issue : t -> bool
->>>>>>> 6c8fc85e
+
+val is_autoreleasepool_size_issue : t -> bool