(*
 * Copyright (c) Facebook, Inc. and its affiliates.
 *
 * This source code is licensed under the MIT license found in the
 * LICENSE file in the root directory of this source tree.
 *)
open! IStd

<<<<<<< HEAD
type t = Clang | CIL | Erlang | Hack | Java | Python | Rust [@@deriving compare, enumerate, equal]
=======
type t = Clang | CIL | Erlang | Hack | Java | Python | Swift
[@@deriving compare, enumerate, equal]
>>>>>>> 774ee855

let language_to_string =
  [ (Clang, "C/C++/ObjC")
  ; (Erlang, "Erlang")
  ; (Hack, "Hack")
  ; (Java, "Java")
  ; (CIL, "C#/.Net")
  ; (Python, "Python")
<<<<<<< HEAD
  ; (Rust, "Rust")  ]
=======
  ; (Swift, "Swift") ]
>>>>>>> 774ee855


let to_string lang = List.Assoc.find_exn language_to_string ~equal lang

let curr_language = DLS.new_key (fun () -> Clang)

let get_language () = DLS.get curr_language

let curr_language_is lang = equal (get_language ()) lang

let set_language lang = DLS.set curr_language lang

let supports_pointer_arithmetic = function
  | Clang ->
      true
  (* https://learn.microsoft.com/en-us/dotnet/csharp/language-reference/operators/pointer-related-operators *)
  | CIL ->
      true
<<<<<<< HEAD
  | Rust ->
      true
  | Erlang | Hack | Java | Python ->
=======
  | Erlang | Hack | Java | Python | Swift ->
>>>>>>> 774ee855
      false<|MERGE_RESOLUTION|>--- conflicted
+++ resolved
@@ -6,12 +6,8 @@
  *)
 open! IStd
 
-<<<<<<< HEAD
-type t = Clang | CIL | Erlang | Hack | Java | Python | Rust [@@deriving compare, enumerate, equal]
-=======
-type t = Clang | CIL | Erlang | Hack | Java | Python | Swift
+type t = Clang | CIL | Erlang | Hack | Java | Python | Rust | Swift
 [@@deriving compare, enumerate, equal]
->>>>>>> 774ee855
 
 let language_to_string =
   [ (Clang, "C/C++/ObjC")
@@ -20,11 +16,8 @@
   ; (Java, "Java")
   ; (CIL, "C#/.Net")
   ; (Python, "Python")
-<<<<<<< HEAD
-  ; (Rust, "Rust")  ]
-=======
+  ; (Rust, "Rust") 
   ; (Swift, "Swift") ]
->>>>>>> 774ee855
 
 
 let to_string lang = List.Assoc.find_exn language_to_string ~equal lang
@@ -43,11 +36,7 @@
   (* https://learn.microsoft.com/en-us/dotnet/csharp/language-reference/operators/pointer-related-operators *)
   | CIL ->
       true
-<<<<<<< HEAD
   | Rust ->
       true
-  | Erlang | Hack | Java | Python ->
-=======
   | Erlang | Hack | Java | Python | Swift ->
->>>>>>> 774ee855
       false