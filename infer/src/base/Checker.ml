--- conflicted
+++ resolved
@@ -42,14 +42,9 @@
 type support = NoSupport | ExperimentalSupport | Support
 
 let mk_support_func ?(clang = NoSupport) ?(java = NoSupport) ?(csharp = NoSupport)
-<<<<<<< HEAD
-    ?(erlang = NoSupport) ?(hack = NoSupport) ?(python = NoSupport) ?(rust = NoSupport) () 
-    : Language.t -> support =
-  function
-=======
-    ?(erlang = NoSupport) ?(hack = NoSupport) ?(python = NoSupport) ?(swift = NoSupport) () :
+    ?(erlang = NoSupport) ?(hack = NoSupport) ?(python = NoSupport) ?(rust = NoSupport) ?(swift = NoSupport) () 
+    :
     Language.t -> support = function
->>>>>>> 774ee855
   | Clang ->
       clang
   | Java ->
@@ -62,13 +57,10 @@
       hack
   | Python ->
       python
-<<<<<<< HEAD
   | Rust ->
       rust
-=======
   | Swift ->
       swift
->>>>>>> 774ee855
 
 
 (** see .mli for how to fill these *)
