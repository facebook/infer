(*
 * Copyright (c) Facebook, Inc. and its affiliates.
 *
 * This source code is licensed under the MIT license found in the
 * LICENSE file in the root directory of this source tree.
 *)

open! IStd
module F = Format

(** Control-flow graph for a single procedure (as opposed to cfg.ml, which represents a cfg for a
    file). Defines useful wrappers that allows us to do tricks like turn a forward cfg into a
    backward one, or view a cfg as having a single instruction per node. *)

module type NodeCommonS = sig
  type t

  type id

  val kind : t -> Procdesc.Node.nodekind

  val id : t -> id

  val hash : t -> int

  val loc : t -> Location.t

  val underlying_node : t -> Procdesc.Node.t

  val of_underlying_node : Procdesc.Node.t -> t

  val compare_id : id -> id -> int

  val pp_id : F.formatter -> id -> unit

  module IdMap : PrettyPrintable.PPMap with type key = id

  module IdSet : PrettyPrintable.PPSet with type elt = id
end

module InstrNode : sig
  type instr_index = int

  include
    NodeCommonS
      with type t = Procdesc.Node.t * instr_index
       and type id = Procdesc.Node.id * instr_index

  val compare : t -> t -> int

  val to_instr : instr_index -> t -> t
end = struct
  type instr_index = int [@@deriving compare]

  type t = Procdesc.Node.t * instr_index [@@deriving compare]

  type id = Procdesc.Node.id * instr_index [@@deriving compare]

  let kind (t, _) = Procdesc.Node.get_kind t

  let underlying_node (t, _) = t

  let of_underlying_node t = (t, 0)

  let id (t, index) = (Procdesc.Node.get_id t, index)

  let hash node = Hashtbl.hash (id node)

  let loc (t, _) = Procdesc.Node.get_loc t

  let pp_id fmt (id, index) = F.fprintf fmt "(%a: %d)" Procdesc.Node.pp_id id index

  module OrderedId = struct
    type t = id [@@deriving compare]

    let pp = pp_id
  end

  module IdMap = PrettyPrintable.MakePPMap (OrderedId)
  module IdSet = PrettyPrintable.MakePPSet (OrderedId)

  let to_instr _ t = t
end

module type Node = sig
  include NodeCommonS

  val to_instr : InstrNode.instr_index -> t -> InstrNode.t
end

module DefaultNode : Node with type t = Procdesc.Node.t and type id = Procdesc.Node.id = struct
  type t = Procdesc.Node.t

  type id = Procdesc.Node.id

  let kind = Procdesc.Node.get_kind

  let id = Procdesc.Node.get_id

  let hash = Procdesc.Node.hash

  let loc = Procdesc.Node.get_loc

  let underlying_node t = t

  let of_underlying_node t = t

  let compare_id = Procdesc.Node.compare_id

  let pp_id = Procdesc.Node.pp_id

  module OrderedId = struct
    type t = id [@@deriving compare]

    let pp = pp_id
  end

  module IdMap = Procdesc.IdMap
  module IdSet = PrettyPrintable.MakePPSet (OrderedId)

  let to_instr index node = (node, index)
end

module type S = sig
  type t

  type instrs_dir

  module Node : Node

  val instrs : Node.t -> instrs_dir Instrs.t
  (** get the instructions from a node *)

  val fold_succs : t -> (Node.t, Node.t, 'accum) Container.fold

  val fold_preds : t -> (Node.t, Node.t, 'accum) Container.fold
  (** fold over all predecessors (normal and exceptional) *)

  val fold_normal_succs : t -> (Node.t, Node.t, 'accum) Container.fold
  (** fold over non-exceptional successors *)

  val fold_normal_preds : t -> (Node.t, Node.t, 'accum) Container.fold
  (** fold over non-exceptional predecessors *)

  val fold_exceptional_succs : t -> (Node.t, Node.t, 'accum) Container.fold
  (** fold over exceptional successors *)

  val fold_exceptional_preds : t -> (Node.t, Node.t, 'accum) Container.fold
  (** fold over exceptional predecessors *)

  val start_node : t -> Node.t

  val exit_node : t -> Node.t

  val proc_desc : t -> Procdesc.t

  val fold_nodes : (t, Node.t, 'accum) Container.fold

  val from_pdesc : Procdesc.t -> t

  val is_loop_head : Procdesc.t -> Node.t -> bool

  val wto : t -> Node.t WeakTopologicalOrder.Partition.t
end

(** Forward CFG with no exceptional control-flow *)
module Normal = struct
  type t = Procdesc.t

  type instrs_dir = Instrs.not_reversed

  module Node = DefaultNode

  let instrs = Procdesc.Node.get_instrs

  let fold_normal_succs _ n ~init ~f = n |> Procdesc.Node.get_succs |> List.fold ~init ~f

  let fold_normal_preds _ n ~init ~f = n |> Procdesc.Node.get_preds |> List.fold ~init ~f

  (* prune away exceptional control flow *)
  let fold_exceptional_succs _ _ ~init ~f:_ = init

  let fold_exceptional_preds _ _ ~init ~f:_ = init

  let fold_succs = fold_normal_succs

  let fold_preds = fold_normal_preds

  let start_node = Procdesc.get_start_node

  let exit_node = Procdesc.get_exit_node

  let proc_desc t = t

  let fold_nodes = Procdesc.fold_nodes

  let from_pdesc pdesc = pdesc

  let is_loop_head = Procdesc.is_loop_head

  let wto = Procdesc.get_wto
end

(** Forward CFG with exceptional control-flow *)
module Exceptional = struct
  module Node = DefaultNode

  type instrs_dir = Instrs.not_reversed

  type id_node_map = Node.t list Procdesc.IdMap.t

  type t = Procdesc.t * id_node_map

  let fold_exceptional_succs _ n ~init ~f = n |> Procdesc.Node.get_exn |> List.fold ~init ~f

  let from_pdesc pdesc =
    (* map from a node to its exceptional predecessors *)
    let add_exn_preds exn_preds_acc n =
      let add_exn_pred exn_preds_acc exn_succ_node =
        let exn_succ_node_id = Procdesc.Node.get_id exn_succ_node in
        let existing_exn_preds =
          try Procdesc.IdMap.find exn_succ_node_id exn_preds_acc with Caml.Not_found -> []
        in
        if not (List.mem ~equal:Procdesc.Node.equal existing_exn_preds n) then
          (* don't add duplicates *)
          Procdesc.IdMap.add exn_succ_node_id (n :: existing_exn_preds) exn_preds_acc
        else exn_preds_acc
      in
      fold_exceptional_succs pdesc n ~f:add_exn_pred ~init:exn_preds_acc
    in
    let exceptional_preds = Procdesc.fold_nodes pdesc ~f:add_exn_preds ~init:Procdesc.IdMap.empty in
    (pdesc, exceptional_preds)


  let instrs = Procdesc.Node.get_instrs

  let fold_nodes (t, _) ~init ~f = Procdesc.fold_nodes t ~init ~f

  let fold_normal_succs _ n ~init ~f = n |> Procdesc.Node.get_succs |> List.fold ~init ~f

  let fold_normal_preds _ n ~init ~f = n |> Procdesc.Node.get_preds |> List.fold ~init ~f

  let fold_exceptional_preds (_, exn_pred_map) n ~init ~f =
    match Procdesc.IdMap.find (Procdesc.Node.get_id n) exn_pred_map with
    | exn_preds ->
        List.fold exn_preds ~init ~f
    | exception Caml.Not_found ->
        init


  let fold_avoid_duplicates fold_normal_alpha fold_normal_idset fold_exceptional t n ~init ~f =
    (* need a copy of [fold_normal] otherwise OCaml wants the types *)
    let acc_normal = fold_normal_alpha t n ~init ~f in
    let normal_set =
      lazy
        (fold_normal_idset t n ~init:Node.IdSet.empty ~f:(fun set node ->
             Node.IdSet.add (Procdesc.Node.get_id node) set ) )
    in
    let f acc node =
      if Node.IdSet.mem (Procdesc.Node.get_id node) (Lazy.force_val normal_set) then acc
      else f acc node
    in
    fold_exceptional t n ~init:acc_normal ~f


  (** fold over all normal and exceptional successors of [n]. *)
  let fold_succs t n ~init ~f =
    fold_avoid_duplicates fold_normal_succs fold_normal_succs fold_exceptional_succs t n ~init ~f


  (** fold over all normal and exceptional predecessors of [n]. *)
  let fold_preds t n ~init ~f =
    fold_avoid_duplicates fold_normal_preds fold_normal_preds fold_exceptional_preds t n ~init ~f


  let proc_desc (pdesc, _) = pdesc

  let start_node (pdesc, _) = Procdesc.get_start_node pdesc

  let exit_node (pdesc, _) = Procdesc.get_exit_node pdesc

  let is_loop_head = Procdesc.is_loop_head

  module WTO = WeakTopologicalOrder.Bourdoncle_SCC (struct
    module Node = Node

    type t = Procdesc.t

    let fold_succs _cfg n ~init ~f =
      (* we do not care about duplicate edges *)
      let init = List.fold ~init ~f (Procdesc.Node.get_succs n) in
      List.fold ~init ~f (Procdesc.Node.get_exn n)


    let start_node = Procdesc.get_start_node
  end)

  let wto (pdesc, _) = WTO.make pdesc
end

(** Forward CFG with exceptional control-flow for exception handler node only*)
module ExceptionalHandlerOnly = struct
  include Exceptional

  (** We fold the exception flow only when the last exn node is not a exception sink node. Under
      this circumstances, resources could be disposed in finaly block through exception flow *)
  let fold_normal_or_exn_succs fold_normal_alpha fold_exceptional t n ~init ~f =
    let choose_normal_or_exn_succs node =
<<<<<<< HEAD
      let last_succs = List.last (Procdesc.Node.get_succs node) in
      let last_exn one_node = List.last (Procdesc.Node.get_exn one_node) in
      let exception_node_kind exn_node = Exceptional.Node.kind exn_node in
      let is_last_exn_exception_handler =
        match last_succs with
        | Some succs -> (
          match last_exn succs with
          | Some last_exn_of_succs -> (
            if Procdesc.Node.equal_nodekind (exception_node_kind last_exn_of_succs) Procdesc.Node.exn_handler_kind then
              false
            else if Procdesc.Node.equal_nodekind (exception_node_kind node) Procdesc.Node.exn_handler_kind then
              true
            else false )
          | _ ->
            false )
        | _ -> (
          if Procdesc.Node.equal_nodekind (exception_node_kind node) Procdesc.Node.exn_handler_kind then
            true
          else false )
      in
      match is_last_exn_exception_handler with
      | true ->
          fold_exceptional t node ~init ~f
      | false ->
          fold_normal_alpha t node ~init ~f
=======
      let last_exn = List.last (Procdesc.Node.get_exn node) in
      let is_last_exn_exception_handler = 
        match last_exn with
        | Some exn ->
          let exception_node_kind = Exceptional.Node.kind exn in
          if Procdesc.Node.equal_nodekind exception_node_kind Procdesc.Node.exn_handler_kind then 
            true 
          else
            false 
        | _ ->
          false 
      in
      match is_last_exn_exception_handler with
      | true -> 
        fold_exceptional t node ~init ~f
      | false -> 
        fold_normal_alpha t node ~init ~f 
>>>>>>> b72ad748
    in
    choose_normal_or_exn_succs n

  
  let fold_succs t n ~init ~f =
    fold_normal_or_exn_succs fold_normal_succs fold_exceptional_succs t n ~init ~f


  let fold_preds t n ~init ~f =
    fold_normal_or_exn_succs fold_normal_preds fold_exceptional_preds t n ~init ~f
end

(** Wrapper that reverses the direction of the CFG *)
module Backward (Base : S with type instrs_dir = Instrs.not_reversed) = struct
  include (
    Base : S with type t = Base.t and type instrs_dir := Base.instrs_dir and module Node = Base.Node )

  type instrs_dir = Instrs.reversed

  let instrs n = Instrs.reverse_order (Base.instrs n)

  let fold_succs = Base.fold_preds

  let fold_preds = Base.fold_succs

  let start_node = Base.exit_node

  let exit_node = Base.start_node

  let fold_normal_succs = Base.fold_normal_preds

  let fold_normal_preds = Base.fold_normal_succs

  let fold_exceptional_succs = Base.fold_exceptional_preds

  let fold_exceptional_preds = Base.fold_exceptional_succs

  module WTO = WeakTopologicalOrder.Bourdoncle_SCC (struct
    module Node = Node

    type nonrec t = t

    let fold_succs = fold_succs

    let start_node = start_node
  end)

  let wto = WTO.make
end

module OneInstrPerNode (Base : S with module Node = DefaultNode) : sig
  include
    S with type t = Base.t and module Node = InstrNode and type instrs_dir = Instrs.not_reversed

  val last_of_underlying_node : Procdesc.Node.t -> Node.t
end = struct
  type t = Base.t

  type instrs_dir = Instrs.not_reversed

  module Node = InstrNode

  let instrs (node, index) =
    let instrs = Base.instrs node in
    if Instrs.is_empty instrs then Instrs.empty else Instrs.nth_exn instrs index |> Instrs.singleton


  let first_of_node node = (node, 0)

  let last_of_node node = (node, max 0 (Instrs.count (Base.instrs node) - 1))

  let last_of_underlying_node = last_of_node

  let fold_normal_succs _ _ ~init:_ ~f:_ = (* not used *) assert false

  let fold_exceptional_succs _ _ ~init:_ ~f:_ = (* not used *) assert false

  let fold_succs cfg (node, index) ~init ~f =
    let succ_index = index + 1 in
    if Instrs.nth_exists (Base.instrs node) succ_index then f init (node, succ_index)
    else
      let f acc node = f acc (first_of_node node) in
      Base.fold_succs cfg node ~init ~f


  let call_on_last ~f acc node = f acc (last_of_node node)

  let fold_normal_preds cfg (node, index) ~init ~f =
    if index >= 1 then f init (node, index - 1)
    else Base.fold_normal_preds cfg node ~init ~f:(call_on_last ~f)


  let fold_exceptional_preds cfg (node, index) ~init ~f =
    if index >= 1 then init else Base.fold_exceptional_preds cfg node ~init ~f:(call_on_last ~f)


  let fold_preds cfg (node, index) ~init ~f =
    if index >= 1 then f init (node, index - 1)
    else Base.fold_preds cfg node ~init ~f:(call_on_last ~f)


  let start_node cfg = first_of_node (Base.start_node cfg)

  let exit_node cfg = last_of_node (Base.exit_node cfg)

  let proc_desc = Base.proc_desc

  let fold_instr_nodes node ~init ~f =
    match Base.instrs node |> Instrs.count with
    | 0 ->
        f init (node, 0)
    | nb_instrs ->
        IContainer.forto nb_instrs ~init ~f:(fun acc index -> f acc (node, index))


  let fold_nodes cfg ~init ~f =
    Base.fold_nodes cfg ~init ~f:(fun acc node -> fold_instr_nodes node ~init:acc ~f)


  let from_pdesc = Base.from_pdesc

  let is_loop_head pdesc = function node, 0 -> Base.is_loop_head pdesc node | _ -> false

  let fold_right_instr_nodes node ~init ~f =
    match Base.instrs node |> Instrs.count with
    | 0 ->
        f init (node, 0)
    | nb_instrs ->
        IContainer.forto_right nb_instrs ~init ~f:(fun acc index -> f acc (node, index))


  let wto cfg =
    Base.wto cfg |> WeakTopologicalOrder.Partition.expand ~fold_right:fold_right_instr_nodes
end

module NormalOneInstrPerNode = OneInstrPerNode (Normal)

(* Make ProcCfg compatible with ocamlgraph *)
module MakeOcamlGraph (Base : S) = struct
  type t = Base.t

  module V = struct
    type t = Base.Node.t

    let compare n1 n2 = Base.Node.compare_id (Base.Node.id n1) (Base.Node.id n2)

    let equal = [%compare.equal: t]

    let hash = Base.Node.hash
  end

  let pred g = IContainer.to_rev_list ~fold:(Base.fold_normal_preds g)

  let succ g = IContainer.to_rev_list ~fold:(Base.fold_normal_succs g)

  let iter_succ f g node = Container.iter ~fold:(Base.fold_normal_succs g) ~f node

  let fold_vertex f g init = Base.fold_nodes ~init ~f:(Fn.flip f) g

  let iter_vertex f g = Container.iter ~fold:Base.fold_nodes g ~f

  let nb_vertex = Container.length ~fold:Base.fold_nodes
end<|MERGE_RESOLUTION|>--- conflicted
+++ resolved
@@ -306,7 +306,6 @@
       this circumstances, resources could be disposed in finaly block through exception flow *)
   let fold_normal_or_exn_succs fold_normal_alpha fold_exceptional t n ~init ~f =
     let choose_normal_or_exn_succs node =
-<<<<<<< HEAD
       let last_succs = List.last (Procdesc.Node.get_succs node) in
       let last_exn one_node = List.last (Procdesc.Node.get_exn one_node) in
       let exception_node_kind exn_node = Exceptional.Node.kind exn_node in
@@ -332,25 +331,6 @@
           fold_exceptional t node ~init ~f
       | false ->
           fold_normal_alpha t node ~init ~f
-=======
-      let last_exn = List.last (Procdesc.Node.get_exn node) in
-      let is_last_exn_exception_handler = 
-        match last_exn with
-        | Some exn ->
-          let exception_node_kind = Exceptional.Node.kind exn in
-          if Procdesc.Node.equal_nodekind exception_node_kind Procdesc.Node.exn_handler_kind then 
-            true 
-          else
-            false 
-        | _ ->
-          false 
-      in
-      match is_last_exn_exception_handler with
-      | true -> 
-        fold_exceptional t node ~init ~f
-      | false -> 
-        fold_normal_alpha t node ~init ~f 
->>>>>>> b72ad748
     in
     choose_normal_or_exn_succs n
 
