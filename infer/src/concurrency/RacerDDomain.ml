(*
 * Copyright (c) Facebook, Inc. and its affiliates.
 *
 * This source code is licensed under the MIT license found in the
 * LICENSE file in the root directory of this source tree.
 *)

open! IStd
module AccessExpression = HilExp.AccessExpression
module F = Format
module L = Logging
module MF = MarkupFormatter

let rec accexp_of_hilexp hil_exp =
  match (hil_exp : HilExp.t) with
  | AccessExpression access_expr ->
      Some access_expr
  | Cast (_, e) | Exception e ->
      accexp_of_hilexp e
  | _ ->
      None


let accexp_of_first_hilexp actuals = List.hd actuals |> Option.bind ~f:accexp_of_hilexp

let apply_to_first_actual actuals astate ~f =
  accexp_of_first_hilexp actuals |> Option.value_map ~default:astate ~f


let pp_exp fmt exp =
  match !Language.curr_language with
  | Clang ->
      AccessExpression.pp fmt exp
  | Java ->
      AccessPath.pp fmt (AccessExpression.to_access_path exp)
  | CIL ->
      AccessPath.pp fmt (AccessExpression.to_access_path exp)
  | Erlang ->
      L.die InternalError "Erlang not supported"


let rec should_keep_exp formals (exp : AccessExpression.t) =
  match exp with
  | FieldOffset (prefix, fld) ->
      (not (String.is_substring ~substring:"$SwitchMap" (Fieldname.get_field_name fld)))
      && should_keep_exp formals prefix
  | ArrayOffset (prefix, _, _) | AddressOf prefix | Dereference prefix ->
      should_keep_exp formals prefix
  | Base (LogicalVar _, _) ->
      false
  | Base (((ProgramVar pvar as var), _) as base) ->
      Var.appears_in_source_code var
      && (not (Pvar.is_static_local pvar))
      && (Pvar.is_global pvar || FormalMap.is_formal base formals)


module Access = struct
  type t =
    | Read of {exp: AccessExpression.t}
    | Write of {exp: AccessExpression.t}
    | ContainerRead of {exp: AccessExpression.t; pname: Procname.t}
    | ContainerWrite of {exp: AccessExpression.t; pname: Procname.t}
    | InterfaceCall of {exp: AccessExpression.t; pname: Procname.t}
  [@@deriving compare]

  let make_field_access exp ~is_write = if is_write then Write {exp} else Read {exp}

  let make_container_access exp pname ~is_write =
    if is_write then ContainerWrite {exp; pname} else ContainerRead {exp; pname}


  let make_unannotated_call_access exp pname = InterfaceCall {exp; pname}

  let is_write = function
    | InterfaceCall _ | Read _ | ContainerRead _ ->
        false
    | ContainerWrite _ | Write _ ->
        true


  let is_container_write = function
    | InterfaceCall _ | Read _ | Write _ | ContainerRead _ ->
        false
    | ContainerWrite _ ->
        true


  let get_access_exp = function
    | Read {exp} | Write {exp} | ContainerWrite {exp} | ContainerRead {exp} | InterfaceCall {exp} ->
        exp


  let should_keep formals access = get_access_exp access |> should_keep_exp formals

  let map ~f access =
    match access with
    | Read {exp} ->
        let exp' = f exp in
        if phys_equal exp exp' then access else Read {exp= exp'}
    | Write {exp} ->
        let exp' = f exp in
        if phys_equal exp exp' then access else Write {exp= exp'}
    | ContainerWrite ({exp} as record) ->
        let exp' = f exp in
        if phys_equal exp exp' then access else ContainerWrite {record with exp= exp'}
    | ContainerRead ({exp} as record) ->
        let exp' = f exp in
        if phys_equal exp exp' then access else ContainerRead {record with exp= exp'}
    | InterfaceCall ({exp} as record) ->
        let exp' = f exp in
        if phys_equal exp exp' then access else InterfaceCall {record with exp= exp'}


  let pp fmt = function
    | Read {exp} ->
        F.fprintf fmt "Read of %a" AccessExpression.pp exp
    | Write {exp} ->
        F.fprintf fmt "Write to %a" AccessExpression.pp exp
    | ContainerRead {exp; pname} ->
        F.fprintf fmt "Read of container %a via %a" AccessExpression.pp exp Procname.pp pname
    | ContainerWrite {exp; pname} ->
        F.fprintf fmt "Write to container %a via %a" AccessExpression.pp exp Procname.pp pname
    | InterfaceCall {exp; pname} ->
        F.fprintf fmt "Call to un-annotated interface method %a.%a" AccessExpression.pp exp
          Procname.pp pname


  let mono_lang_pp = MF.wrap_monospaced pp_exp

  let describe fmt = function
    | Read {exp} | Write {exp} ->
        F.fprintf fmt "access to %a" mono_lang_pp exp
    | ContainerRead {exp; pname} ->
        F.fprintf fmt "Read of container %a via call to %s" mono_lang_pp exp
          (MF.monospaced_to_string (Procname.get_method pname))
    | ContainerWrite {exp; pname} ->
        F.fprintf fmt "Write to container %a via call to %s" mono_lang_pp exp
          (MF.monospaced_to_string (Procname.get_method pname))
    | InterfaceCall {pname} ->
        F.fprintf fmt "Call to un-annotated interface method %a" Procname.pp pname
end

module CallPrinter = struct
  type t = CallSite.t

  let pp fmt cs = F.fprintf fmt "call to %a" Procname.pp (CallSite.pname cs)
end

module LockDomain = struct
  include AbstractDomain.CountDomain (struct
    (** arbitrary threshold for max locks we expect to be held simultaneously *)
    let max = 5
  end)

  let acquire_lock = increment

  let release_lock = decrement

  let integrate_summary ~caller_astate ~callee_astate = add caller_astate callee_astate

  let is_locked t = not (is_bottom t)
end

module ThreadsDomain = struct
  type t = NoThread | AnyThreadButSelf | AnyThread [@@deriving compare]

  let bottom = NoThread

  (* NoThread < AnyThreadButSelf < Any *)
  let leq ~lhs ~rhs =
    phys_equal lhs rhs
    ||
    match (lhs, rhs) with
    | NoThread, _ ->
        true
    | _, NoThread ->
        false
    | _, AnyThread ->
        true
    | AnyThread, _ ->
        false
    | _ ->
        Int.equal 0 (compare lhs rhs)


  let join astate1 astate2 =
    if phys_equal astate1 astate2 then astate1
    else
      match (astate1, astate2) with
      | NoThread, astate | astate, NoThread ->
          astate
      | AnyThread, _ | _, AnyThread ->
          AnyThread
      | AnyThreadButSelf, AnyThreadButSelf ->
          AnyThreadButSelf


  let widen ~prev ~next ~num_iters:_ = join prev next

  let pp fmt astate =
    F.pp_print_string fmt
      ( match astate with
      | NoThread ->
          "NoThread"
      | AnyThreadButSelf ->
          "AnyThreadButSelf"
      | AnyThread ->
          "AnyThread" )


  (* at least one access is known to occur on a background thread *)
  let can_conflict astate1 astate2 =
    match join astate1 astate2 with AnyThread -> true | NoThread | AnyThreadButSelf -> false


  let is_bottom = function NoThread -> true | _ -> false

  let is_any_but_self = function AnyThreadButSelf -> true | _ -> false

  let is_any = function AnyThread -> true | _ -> false

  let integrate_summary ~caller_astate ~callee_astate =
    (* if we know the callee runs on the main thread, assume the caller does too. otherwise, keep
       the caller's thread context *)
    match callee_astate with AnyThreadButSelf -> callee_astate | _ -> caller_astate


  let update_for_lock_use = function AnyThreadButSelf -> AnyThreadButSelf | _ -> AnyThread
end

module OwnershipAbstractValue = struct
  type t = OwnedIf of IntSet.t | Unowned [@@deriving compare]

  let owned = OwnedIf IntSet.empty

  let is_owned = function OwnedIf set -> IntSet.is_empty set | Unowned -> false

  let unowned = Unowned

  let make_owned_if formal_index = OwnedIf (IntSet.singleton formal_index)

  let leq ~lhs ~rhs =
    phys_equal lhs rhs
    ||
    match (lhs, rhs) with
    | _, Unowned ->
        true (* Unowned is top *)
    | Unowned, _ ->
        false
    | OwnedIf s1, OwnedIf s2 ->
        IntSet.subset s1 s2


  let join astate1 astate2 =
    if phys_equal astate1 astate2 then astate1
    else
      match (astate1, astate2) with
      | _, Unowned | Unowned, _ ->
          Unowned
      | OwnedIf s1, OwnedIf s2 ->
          OwnedIf (IntSet.union s1 s2)


  let widen ~prev ~next ~num_iters:_ = join prev next

  let pp fmt = function
    | Unowned ->
        F.pp_print_string fmt "Unowned"
    | OwnedIf s ->
        if IntSet.is_empty s then F.pp_print_string fmt "Owned"
        else
          F.fprintf fmt "OwnedIf%a"
            (PrettyPrintable.pp_collection ~pp_item:Int.pp)
            (IntSet.elements s)
end

module AccessSnapshot = struct
  module AccessSnapshotElem = struct
    type t =
      { access: Access.t
      ; thread: ThreadsDomain.t
      ; lock: bool
      ; ownership_precondition: OwnershipAbstractValue.t }
    [@@deriving compare]

    let pp fmt {access; thread; lock; ownership_precondition} =
      F.fprintf fmt "Access: %a Thread: %a Lock: %b Pre: %a" Access.pp access ThreadsDomain.pp
        thread lock OwnershipAbstractValue.pp ownership_precondition


    let describe fmt {access} = Access.describe fmt access
  end

  include ExplicitTrace.MakeTraceElemModuloLocation (AccessSnapshotElem) (CallPrinter)

  let is_write {elem= {access}} = Access.is_write access

  let is_container_write {elem= {access}} = Access.is_container_write access

  let filter formals t =
    if
      (not (OwnershipAbstractValue.is_owned t.elem.ownership_precondition))
      && Access.should_keep formals t.elem.access
    then Some t
    else None


  let make_if_not_owned formals access lock thread ownership_precondition loc =
    make {access; lock; thread; ownership_precondition} loc |> filter formals


  let make_unannotated_call_access formals exp pname lock ownership loc =
    let lock = LockDomain.is_locked lock in
    let access = Access.make_unannotated_call_access exp pname in
    make_if_not_owned formals access lock ownership loc


  let make_access formals acc_exp ~is_write loc lock thread ownership_precondition =
    let lock = LockDomain.is_locked lock in
    let access = Access.make_field_access acc_exp ~is_write in
    make_if_not_owned formals access lock thread ownership_precondition loc


  let make_container_access formals acc_exp ~is_write callee loc lock thread ownership_precondition
      =
    let lock = LockDomain.is_locked lock in
    let access = Access.make_container_access acc_exp callee ~is_write in
    make_if_not_owned formals access lock thread ownership_precondition loc


  let subst_actuals_into_formals callee_formals actuals_array (t : t) =
    let exp = Access.get_access_exp t.elem.access in
    match FormalMap.get_formal_index (AccessExpression.get_base exp) callee_formals with
    | None ->
        (* non-param base variable, leave unchanged *)
        Some t
    | Some formal_index when formal_index >= Array.length actuals_array ->
        (* vararg param which is missing, throw away *)
        None
    | Some formal_index -> (
      match actuals_array.(formal_index) with
      | None ->
          (* no useful argument can be substituted, throw away *)
          None
      | Some actual ->
          AccessExpression.append ~onto:actual exp
          |> Option.map ~f:(fun new_exp ->
                 map t ~f:(fun elem ->
                     {elem with access= Access.map ~f:(fun _ -> new_exp) elem.access} ) ) )


  let update_callee_access threads locks actuals_ownership (snapshot : t) =
    let update_ownership_precondition actual_index (acc : OwnershipAbstractValue.t) =
      if actual_index >= Array.length actuals_ownership then
        (* vararg methods can result into missing actuals so simply ignore *)
        acc
      else OwnershipAbstractValue.join acc actuals_ownership.(actual_index)
    in
    (* update precondition with caller ownership info *)
    let ownership_precondition =
      match snapshot.elem.ownership_precondition with
      | OwnedIf indexes ->
          IntSet.fold update_ownership_precondition indexes OwnershipAbstractValue.owned
      | Unowned ->
          snapshot.elem.ownership_precondition
    in
    let thread =
      ThreadsDomain.integrate_summary ~callee_astate:snapshot.elem.thread ~caller_astate:threads
    in
    let lock = snapshot.elem.lock || LockDomain.is_locked locks in
    map snapshot ~f:(fun elem -> {elem with lock; thread; ownership_precondition})


  let integrate_summary ~caller_formals ~callee_formals callsite threads locks actuals_array
      actuals_ownership snapshot =
    subst_actuals_into_formals callee_formals actuals_array snapshot
    |> Option.map ~f:(update_callee_access threads locks actuals_ownership)
    |> Option.map ~f:(fun snapshot -> with_callsite snapshot callsite)
    |> Option.bind ~f:(filter caller_formals)


  let is_unprotected {elem= {thread; lock; ownership_precondition}} =
    (not (ThreadsDomain.is_any_but_self thread))
    && (not lock)
    && not (OwnershipAbstractValue.is_owned ownership_precondition)
end

module AccessDomain = struct
  include AbstractDomain.FiniteSet (AccessSnapshot)

  let add_opt snapshot_opt astate =
    Option.fold snapshot_opt ~init:astate ~f:(fun acc s -> add s acc)
end

module OwnershipDomain = struct
  include AbstractDomain.Map (AccessExpression) (OwnershipAbstractValue)

  (* return the first non-Unowned ownership value found when checking progressively shorter
     prefixes of [access_exp] *)
  let rec get_owned (access_exp : AccessExpression.t) astate =
    match find_opt access_exp astate with
    | Some (OwnershipAbstractValue.OwnedIf _ as v) ->
        v
    | _ -> (
      match access_exp with
      | Base _ ->
          OwnershipAbstractValue.Unowned
      | AddressOf prefix | Dereference prefix | FieldOffset (prefix, _) | ArrayOffset (prefix, _, _)
        ->
          get_owned prefix astate )


  let rec ownership_of_expr ownership (expr : HilExp.t) =
    match expr with
    | AccessExpression access_expr ->
        get_owned access_expr ownership
    | Constant _ ->
        OwnershipAbstractValue.owned
    | Exception e (* treat exceptions as transparent wrt ownership *) | Cast (_, e) ->
        ownership_of_expr ownership e
    | _ ->
        OwnershipAbstractValue.unowned


  let propagate_assignment lhs_access_exp rhs_exp ownership =
    if AccessExpression.get_base lhs_access_exp |> fst |> Var.is_global then
      (* do not assign ownership to access expressions rooted at globals *)
      ownership
    else
      let rhs_ownership_value = ownership_of_expr ownership rhs_exp in
      add lhs_access_exp rhs_ownership_value ownership


  let propagate_return ret_access_exp return_ownership actuals ownership =
    let get_ownership formal_index init =
      List.nth actuals formal_index
      (* simply skip formal if we cannot find its actual, as opposed to assuming non-ownership *)
      |> Option.fold ~init ~f:(fun acc expr ->
             OwnershipAbstractValue.join acc (ownership_of_expr ownership expr) )
    in
    let ret_ownership_wrt_actuals =
      match return_ownership with
      | OwnershipAbstractValue.Unowned ->
          return_ownership
      | OwnershipAbstractValue.OwnedIf formal_indexes ->
          IntSet.fold get_ownership formal_indexes OwnershipAbstractValue.owned
    in
    add ret_access_exp ret_ownership_wrt_actuals ownership
end

module Attribute = struct
  type t = Nothing | Functional | OnMainThread | LockHeld | Synchronized [@@deriving equal]

  let pp fmt t =
    ( match t with
    | Nothing ->
        "Nothing"
    | Functional ->
        "Functional"
    | OnMainThread ->
        "OnMainThread"
    | LockHeld ->
        "LockHeld"
    | Synchronized ->
        "Synchronized" )
    |> F.pp_print_string fmt


  let top = Nothing

  let is_top = function Nothing -> true | _ -> false

  let join t t' = if equal t t' then t else Nothing

  let leq ~lhs ~rhs = equal (join lhs rhs) rhs

  let widen ~prev ~next ~num_iters:_ = join prev next
end

module AttributeMapDomain = struct
  include AbstractDomain.SafeInvertedMap (AccessExpression) (Attribute)

  let get acc_exp t = find_opt acc_exp t |> Option.value ~default:Attribute.top

  let is_functional t access_expression =
    match find_opt access_expression t with Some Functional -> true | _ -> false


  let is_synchronized t access_expression =
    match find_opt access_expression t with Some Synchronized -> true | _ -> false


  let rec attribute_of_expr attribute_map (e : HilExp.t) =
    match e with
    | AccessExpression access_expr ->
        get access_expr attribute_map
    | Constant _ ->
        Attribute.Functional
    | Exception expr (* treat exceptions as transparent wrt attributes *) | Cast (_, expr) ->
        attribute_of_expr attribute_map expr
    | UnaryOperator (_, expr, _) ->
        attribute_of_expr attribute_map expr
    | BinaryOperator (_, expr1, expr2) ->
        let attribute1 = attribute_of_expr attribute_map expr1 in
        let attribute2 = attribute_of_expr attribute_map expr2 in
        Attribute.join attribute1 attribute2
    | Closure _ | Sizeof _ ->
        Attribute.top


  let propagate_assignment lhs_access_expression rhs_exp attribute_map =
    let rhs_attribute = attribute_of_expr attribute_map rhs_exp in
    add lhs_access_expression rhs_attribute attribute_map
end

type t =
  { threads: ThreadsDomain.t
  ; locks: LockDomain.t
  ; accesses: AccessDomain.t
  ; ownership: OwnershipDomain.t
  ; attribute_map: AttributeMapDomain.t }

let bottom =
  let threads = ThreadsDomain.bottom in
  let locks = LockDomain.bottom in
  let accesses = AccessDomain.empty in
  let ownership = OwnershipDomain.empty in
  let attribute_map = AttributeMapDomain.empty in
  {threads; locks; accesses; ownership; attribute_map}


let is_bottom {threads; locks; accesses; ownership; attribute_map} =
  ThreadsDomain.is_bottom threads && LockDomain.is_bottom locks && AccessDomain.is_empty accesses
  && OwnershipDomain.is_empty ownership
  && AttributeMapDomain.is_empty attribute_map


let leq ~lhs ~rhs =
  if phys_equal lhs rhs then true
  else
    ThreadsDomain.leq ~lhs:lhs.threads ~rhs:rhs.threads
    && LockDomain.leq ~lhs:lhs.locks ~rhs:rhs.locks
    && AccessDomain.leq ~lhs:lhs.accesses ~rhs:rhs.accesses
    && AttributeMapDomain.leq ~lhs:lhs.attribute_map ~rhs:rhs.attribute_map


let join astate1 astate2 =
  if phys_equal astate1 astate2 then astate1
  else
    let threads = ThreadsDomain.join astate1.threads astate2.threads in
    let locks = LockDomain.join astate1.locks astate2.locks in
    let accesses = AccessDomain.join astate1.accesses astate2.accesses in
    let ownership = OwnershipDomain.join astate1.ownership astate2.ownership in
    let attribute_map = AttributeMapDomain.join astate1.attribute_map astate2.attribute_map in
    {threads; locks; accesses; ownership; attribute_map}


let widen ~prev ~next ~num_iters =
  if phys_equal prev next then prev
  else
    let threads = ThreadsDomain.widen ~prev:prev.threads ~next:next.threads ~num_iters in
    let locks = LockDomain.widen ~prev:prev.locks ~next:next.locks ~num_iters in
    let accesses = AccessDomain.widen ~prev:prev.accesses ~next:next.accesses ~num_iters in
    let ownership = OwnershipDomain.widen ~prev:prev.ownership ~next:next.ownership ~num_iters in
    let attribute_map =
      AttributeMapDomain.widen ~prev:prev.attribute_map ~next:next.attribute_map ~num_iters
    in
    {threads; locks; accesses; ownership; attribute_map}


type summary =
  { threads: ThreadsDomain.t
  ; locks: LockDomain.t
  ; accesses: AccessDomain.t
  ; return_ownership: OwnershipAbstractValue.t
  ; return_attribute: Attribute.t
  ; attributes: AttributeMapDomain.t }

let empty_summary =
  { threads= ThreadsDomain.bottom
  ; locks= LockDomain.bottom
  ; accesses= AccessDomain.bottom
  ; return_ownership= OwnershipAbstractValue.unowned
  ; return_attribute= Attribute.top
  ; attributes= AttributeMapDomain.top }


let pp_summary fmt {threads; locks; accesses; return_ownership; return_attribute; attributes} =
  F.fprintf fmt
    "@\n\
     Threads: %a, Locks: %a @\n\
     Accesses %a @\n\
     Ownership: %a @\n\
     Return Attribute: %a @\n\
     Attributes: %a @\n"
    ThreadsDomain.pp threads LockDomain.pp locks AccessDomain.pp accesses OwnershipAbstractValue.pp
    return_ownership Attribute.pp return_attribute AttributeMapDomain.pp attributes


let pp fmt {threads; locks; accesses; ownership; attribute_map} =
  F.fprintf fmt "Threads: %a, Locks: %a @\nAccesses %a @\nOwnership: %a @\nAttributes: %a @\n"
    ThreadsDomain.pp threads LockDomain.pp locks AccessDomain.pp accesses OwnershipDomain.pp
    ownership AttributeMapDomain.pp attribute_map


let add_unannotated_call_access formals pname actuals loc (astate : t) =
  apply_to_first_actual actuals astate ~f:(fun receiver ->
      let ownership = OwnershipDomain.get_owned receiver astate.ownership in
      let access_opt =
        AccessSnapshot.make_unannotated_call_access formals receiver pname astate.locks
          astate.threads ownership loc
      in
      {astate with accesses= AccessDomain.add_opt access_opt astate.accesses} )


let astate_to_summary proc_desc formals {threads; locks; accesses; ownership; attribute_map} =
  let proc_name = Procdesc.get_proc_name proc_desc in
  let return_var_exp =
    AccessExpression.base
      (Var.of_pvar (Pvar.get_ret_pvar proc_name), Procdesc.get_ret_type proc_desc)
  in
  let return_ownership = OwnershipDomain.get_owned return_var_exp ownership in
  let return_attribute = AttributeMapDomain.get return_var_exp attribute_map in
  let locks =
    (* if method is [synchronized] released the lock once. *)
<<<<<<< HEAD
    if (Procdesc.is_java_synchronized proc_desc || Procdesc.is_csharp_synchronized proc_desc) then LockDomain.release_lock locks else locks
=======
    if Procdesc.is_java_synchronized proc_desc || Procdesc.is_csharp_synchronized proc_desc then
      LockDomain.release_lock locks
    else locks
>>>>>>> 291d250b
  in
  let attributes =
    (* store only the [Synchronized] attribute for class initializers/constructors *)
    if Procname.is_java_class_initializer proc_name || Procname.is_constructor proc_name then
      AttributeMapDomain.filter
        (fun exp attribute ->
          match attribute with Synchronized -> should_keep_exp formals exp | _ -> false )
        attribute_map
    else AttributeMapDomain.top
  in
  {threads; locks; accesses; return_ownership; return_attribute; attributes}


let add_access tenv formals loc ~is_write (astate : t) exp =
  let rec add_field_accesses prefix_path acc = function
    | [] ->
        acc
    | access :: access_list ->
        let prefix_path' = Option.value_exn (AccessExpression.add_access prefix_path access) in
        if
          (not (HilExp.Access.is_field_or_array_access access))
          || RacerDModels.is_safe_access access prefix_path tenv
        then add_field_accesses prefix_path' acc access_list
        else
          let is_write = is_write && List.is_empty access_list in
          let pre = OwnershipDomain.get_owned prefix_path astate.ownership in
          let snapshot_opt =
            AccessSnapshot.make_access formals prefix_path' ~is_write loc astate.locks
              astate.threads pre
          in
          let access_acc' = AccessDomain.add_opt snapshot_opt acc in
          add_field_accesses prefix_path' access_acc' access_list
  in
  let accesses =
    List.fold (HilExp.get_access_exprs exp) ~init:astate.accesses ~f:(fun acc access_expr ->
        let base, accesses = AccessExpression.to_accesses access_expr in
        add_field_accesses base acc accesses )
  in
  {astate with accesses}


let add_container_access tenv formals ~is_write ret_base callee_pname actuals loc (astate : t) =
  match accexp_of_first_hilexp actuals with
  | None ->
      L.internal_error "Call to %a is marked as a container access, but has no receiver" Procname.pp
        callee_pname ;
      astate
  | Some receiver_expr
    when AttributeMapDomain.is_synchronized astate.attribute_map receiver_expr
         || RacerDModels.is_synchronized_container callee_pname receiver_expr tenv ->
      astate
  | Some receiver_expr ->
      let ownership_pre = OwnershipDomain.get_owned receiver_expr astate.ownership in
      let callee_access_opt =
        AccessSnapshot.make_container_access formals receiver_expr ~is_write callee_pname loc
          astate.locks astate.threads ownership_pre
      in
      let ownership =
        OwnershipDomain.add (AccessExpression.base ret_base) ownership_pre astate.ownership
      in
      let accesses = AccessDomain.add_opt callee_access_opt astate.accesses in
      {astate with accesses; ownership}


let add_reads_of_hilexps tenv formals exps loc astate =
  List.fold exps ~init:astate ~f:(add_access tenv formals loc ~is_write:false)


let add_callee_accesses ~caller_formals ~callee_formals ~callee_accesses callee_pname actuals loc
    (caller_astate : t) =
  let callsite = CallSite.make callee_pname loc in
  (* precompute arrays for actuals and ownership for fast random access *)
  let actuals_array = Array.of_list_map actuals ~f:accexp_of_hilexp in
  let actuals_ownership =
    Array.of_list_map actuals ~f:(OwnershipDomain.ownership_of_expr caller_astate.ownership)
  in
  let process snapshot acc =
    AccessSnapshot.integrate_summary ~caller_formals ~callee_formals callsite caller_astate.threads
      caller_astate.locks actuals_array actuals_ownership snapshot
    |> fun snapshot_opt -> AccessDomain.add_opt snapshot_opt acc
  in
  let accesses = AccessDomain.fold process callee_accesses caller_astate.accesses in
  {caller_astate with accesses}


let integrate_summary formals ~callee_proc_desc summary ret_access_exp callee_pname actuals loc
    astate =
  let callee_formals = FormalMap.make callee_proc_desc in
  let {threads; locks; return_ownership; return_attribute} = summary in
  let astate =
    add_callee_accesses ~caller_formals:formals ~callee_formals ~callee_accesses:summary.accesses
      callee_pname actuals loc astate
  in
  let locks = LockDomain.integrate_summary ~caller_astate:astate.locks ~callee_astate:locks in
  let ownership =
    OwnershipDomain.propagate_return ret_access_exp return_ownership actuals astate.ownership
  in
  let attribute_map = AttributeMapDomain.add ret_access_exp return_attribute astate.attribute_map in
  let threads =
    ThreadsDomain.integrate_summary ~caller_astate:astate.threads ~callee_astate:threads
  in
  {astate with locks; threads; ownership; attribute_map}<|MERGE_RESOLUTION|>--- conflicted
+++ resolved
@@ -623,13 +623,9 @@
   let return_attribute = AttributeMapDomain.get return_var_exp attribute_map in
   let locks =
     (* if method is [synchronized] released the lock once. *)
-<<<<<<< HEAD
-    if (Procdesc.is_java_synchronized proc_desc || Procdesc.is_csharp_synchronized proc_desc) then LockDomain.release_lock locks else locks
-=======
     if Procdesc.is_java_synchronized proc_desc || Procdesc.is_csharp_synchronized proc_desc then
       LockDomain.release_lock locks
     else locks
->>>>>>> 291d250b
   in
   let attributes =
     (* store only the [Synchronized] attribute for class initializers/constructors *)
