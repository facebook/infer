--- conflicted
+++ resolved
@@ -59,13 +59,10 @@
         L.internal_error "Hack not supported@\n"
     | _, Python ->
         L.internal_error "Python not supported@\n"
-<<<<<<< HEAD
     | _, Rust ->
         L.internal_error "Rust not supported@\n"
-=======
     | _, Swift ->
         L.internal_error "Swift not supported@\n"
->>>>>>> 774ee855
     | [], _ ->
         pp_base fmt base
     | ArrayAccess _ :: rest, _ ->
@@ -85,13 +82,10 @@
               L.die InternalError "Hack not supported"
           | Python ->
               L.die InternalError "Python not supported"
-<<<<<<< HEAD
           | Rust ->
               L.die InternalError "Rust not supported"
-=======
           | Swift ->
               L.die InternalError "Swift not supported"
->>>>>>> 774ee855
         in
         F.fprintf fmt "%a%s%a" pp_rev_accesses rest op Fieldname.pp field_name
     | FieldAccess field_name :: rest, _ ->
