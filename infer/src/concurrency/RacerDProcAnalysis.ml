--- conflicted
+++ resolved
@@ -306,25 +306,17 @@
   in
   if RacerDModels.should_analyze_proc tenv proc_name then
     let locks =
-<<<<<<< HEAD
-      if (Procdesc.is_java_synchronized proc_desc || Procdesc.is_csharp_synchronized proc_desc) then LockDomain.(acquire_lock bottom)
-=======
       if Procdesc.is_java_synchronized proc_desc || Procdesc.is_csharp_synchronized proc_desc then
         LockDomain.(acquire_lock bottom)
->>>>>>> 199f7074
       else LockDomain.bottom
     in
     let threads =
       if runs_on_ui_thread tenv proc_name || RacerDModels.is_thread_confined_method tenv proc_name
       then ThreadsDomain.AnyThreadButSelf
       else if
-<<<<<<< HEAD
-        Procdesc.is_java_synchronized proc_desc || Procdesc.is_csharp_synchronized proc_desc || RacerDModels.is_marked_thread_safe proc_name tenv
-=======
         Procdesc.is_java_synchronized proc_desc
         || Procdesc.is_csharp_synchronized proc_desc
         || RacerDModels.is_marked_thread_safe proc_name tenv
->>>>>>> 199f7074
       then ThreadsDomain.AnyThread
       else ThreadsDomain.NoThread
     in
