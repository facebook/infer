(*
 * Copyright (c) Facebook, Inc. and its affiliates.
 *
 * This source code is licensed under the MIT license found in the
 * LICENSE file in the root directory of this source tree.
 *)

open! IStd
module F = Format
module L = Logging
module Hashtbl = Stdlib.Hashtbl

module Lang = struct
<<<<<<< HEAD
  type t = C | Hack | Java | Python | Rust [@@deriving equal]
=======
  type t = C | Hack | Java | Python | Swift [@@deriving equal]
>>>>>>> 774ee855

  let of_string s =
    match String.lowercase s with
    | "java" ->
        Some Java
    | "hack" ->
        Some Hack
    | "python" ->
        Some Python
    | "c" ->
        Some C
    | "rust" ->
       Some Rust
    | _ ->
        None


<<<<<<< HEAD
  let to_string = function Java -> "java" | Hack -> "hack" | Python -> "python" | C -> "C" | Rust -> "rust"
=======
  let to_string = function
    | Java ->
        "java"
    | Hack ->
        "hack"
    | Python ->
        "python"
    | C ->
        "C"
    | Swift ->
        "Swift"
>>>>>>> 774ee855
end

module Location = struct
  module T = struct
    type t = Known of {line: int; col: int} | Unknown [@@deriving compare]
  end

  include T

  let known ~line ~col = Known {line; col}

  let decr_line = function Unknown -> Unknown | Known {line; col} -> Known {line= line - 1; col}

  let pp fmt = function
    | Known {line; col} ->
        F.fprintf fmt "line %d, column %d" line col
    | Unknown ->
        F.fprintf fmt "<unknown location>"


  let pp_optional show_location fmt loc =
    if show_location then
      match loc with
      | Known {line; col= -1} ->
          F.fprintf fmt " @%d" line
      | Known {line; col} ->
          F.fprintf fmt " @@[%d:%d]" line col
      | Unknown ->
          F.fprintf fmt " @@?"
    else ()


  let pp_line fmt = function
    | Known {line} ->
        F.fprintf fmt "line %d" line
    | Unknown ->
        F.fprintf fmt "<unknown line>"


  module Set = Stdlib.Set.Make (T)
end

module SourceFile = struct
  type t = {file: SourceFile.t; line_map: LineMap.t option}

  let create ?line_map filename = {file= SourceFile.create filename; line_map}

  let line_map {line_map} = line_map

  let file {file} = file

  let pp fmt {file} = SourceFile.pp fmt file
end

type transform_error = {loc: Location.t; msg: string Lazy.t}

let pp_transform_error sourcefile fmt {loc; msg} =
  F.fprintf fmt "%a, %a: transformation error: %s" SourceFile.pp sourcefile Location.pp loc
    (Lazy.force msg)


exception TextualTransformError of transform_error list

module type NAME = sig
  type t = {value: string; loc: Location.t [@compare.ignore]} [@@deriving compare, equal, hash]

  val of_string : ?loc:Location.t -> string -> t

  val pp : F.formatter -> t -> unit

  val is_hack_init : t -> bool

  module Hashtbl : Hashtbl.S with type key = t

  module HashSet : HashSet.S with type elt = t

  module Map : Stdlib.Map.S with type key = t

  module Set : Stdlib.Set.S with type elt = t
end

module Name : NAME = struct
  module T = struct
    type t = {value: string; loc: Location.t [@compare.ignore] [@equal.ignore] [@hash.ignore]}
    [@@deriving compare, equal, hash]
  end

  include T

  let replace_dot_with_2colons str = String.substr_replace_all str ~pattern:"." ~with_:"::"

  let of_string ?loc str =
    let loc = Option.value loc ~default:Location.Unknown in
    {value= replace_dot_with_2colons str; loc}


  let pp fmt name = F.pp_print_string fmt name.value

  let is_hack_init {value} = String.equal value "_86pinit" || String.equal value "_86constinit"

  module Hashtbl = Hashtbl.Make (T)
  module HashSet = HashSet.Make (T)
  module Map = Stdlib.Map.Make (T)
  module Set = Stdlib.Set.Make (T)
end

module ProcName : NAME = Name

module FieldName : NAME = Name

let builtin_allocate = "__sil_allocate"

let builtin_malloc = "__sil_malloc"

let builtin_free = "__sil_free"

let builtin_assert_fail = "__sil_assert_fail"

let builtin_allocate_array = "__sil_allocate_array"

let builtin_lazy_class_initialize = "__sil_lazy_class_initialize"

let builtin_generics_constructor = "__sil_generics"

let builtin_cast = "__sil_cast"

let builtin_get_lazy_class = "__sil_get_lazy_class"

let builtin_instanceof = "__sil_instanceof"

module BaseTypeName : sig
  include NAME

  val hack_builtin : t

  val python_builtin : t

  val llvm_builtin : t

  val hack_generics : t

  val wildcard : t
end = struct
  include Name

  let wildcard = {value= "?"; loc= Location.Unknown}

  let hack_builtin = {value= "$builtins"; loc= Location.Unknown}

  let python_builtin = {value= "$builtins"; loc= Location.Unknown}

  let llvm_builtin = {value= "$builtins"; loc= Location.Unknown}

  let hack_generics = {value= "HackGenerics"; loc= Location.Unknown}
end

module TypeName : sig
  type t = {name: BaseTypeName.t; args: t list} [@@deriving compare, equal, hash]

  val of_string : ?loc:Location.t -> string -> t

  val of_string_no_dot_escape : string -> t

  val pp : F.formatter -> t -> unit

  module Hashtbl : Hashtbl.S with type key = t

  module HashSet : HashSet.S with type elt = t

  module Map : Stdlib.Map.S with type key = t

  module Set : Stdlib.Set.S with type elt = t

  val hack_builtin : t

  val python_builtin : t

  val llvm_builtin : t

  val hack_generics : t

  val wildcard : t
end = struct
  module T = struct
    type t = {name: BaseTypeName.t; args: t list} [@@deriving compare, equal, hash]
  end

  include T

  let from_basename name = {name; args= []}

  let of_string ?loc str = BaseTypeName.of_string ?loc str |> from_basename

  let of_string_no_dot_escape str =
    {BaseTypeName.value= str; loc= Location.Unknown} |> from_basename


  let rec pp fmt {name; args} =
    if List.is_empty args then BaseTypeName.pp fmt name
    else F.fprintf fmt "%a<%a>" BaseTypeName.pp name (Pp.comma_seq pp) args


  module Hashtbl = Hashtbl.Make (T)
  module HashSet = HashSet.Make (T)
  module Map = Stdlib.Map.Make (T)
  module Set = Stdlib.Set.Make (T)

  let wildcard = from_basename BaseTypeName.wildcard

  let hack_builtin = from_basename BaseTypeName.hack_builtin

  let python_builtin = from_basename BaseTypeName.python_builtin

  let llvm_builtin = from_basename BaseTypeName.llvm_builtin

  let hack_generics = from_basename BaseTypeName.hack_generics
end

module QualifiedProcName = struct
  type enclosing_class = TopLevel | Enclosing of TypeName.t [@@deriving equal, hash, compare]

  type t = {enclosing_class: enclosing_class; name: ProcName.t} [@@deriving compare, equal, hash]
  (* procedure name [name] is attached to the name space [enclosing_class] *)

  let pp_enclosing_class fmt = function
    | TopLevel ->
        ()
    | Enclosing tname ->
        F.fprintf fmt "%a." TypeName.pp tname


  let pp fmt {enclosing_class; name} =
    F.fprintf fmt "%a%a" pp_enclosing_class enclosing_class ProcName.pp name


  let contains_wildcard {enclosing_class} =
    match enclosing_class with
    | Enclosing class_name ->
        TypeName.equal class_name TypeName.wildcard
    | TopLevel ->
        false


  let is_python_builtin {enclosing_class} =
    match enclosing_class with
    | Enclosing class_name ->
        TypeName.equal class_name TypeName.python_builtin
    | TopLevel ->
        false


  let is_llvm_builtin {enclosing_class} =
    match enclosing_class with
    | Enclosing class_name ->
        TypeName.equal class_name TypeName.llvm_builtin
    | TopLevel ->
        false


  let name {name} = name

  let is_hack_init {name} = ProcName.is_hack_init name

  module Hashtbl = Hashtbl.Make (struct
    type nonrec t = t [@@deriving equal, hash]
  end)
end

type qualified_fieldname = {enclosing_class: TypeName.t; name: FieldName.t}
(* field name [name] must be declared in type [enclosing_class] *)

let pp_qualified_fieldname fmt ({enclosing_class; name} : qualified_fieldname) =
  F.fprintf fmt "%a%a" TypeName.pp enclosing_class FieldName.pp name


module VarName : sig
  include NAME

  val is_hack_reified_generics_param : t -> bool
end = struct
  include Name

  let is_hack_reified_generics_param {value} = String.equal value "$0ReifiedGenerics"
end

module NodeName : NAME = Name

module Attr = struct
  type t = {name: string; values: string list; loc: Location.t}

  let name {name} = name

  let values {values} = values

  let source_language = "source_language"

  let mk_source_language value =
    {name= source_language; values= [Lang.to_string value]; loc= Location.Unknown}


  let mk_static = {name= "static"; values= []; loc= Location.Unknown}

  let mk_final = {name= "final"; values= []; loc= Location.Unknown}

  let mk_trait = {name= "kind"; values= ["trait"]; loc= Location.Unknown}

  let is_async {name; values} = String.equal name "async" && List.is_empty values

  let is_hack_wrapper {name; values} = String.equal name "wrapper" && List.is_empty values

  let is_abstract {name; values} = String.equal name "abstract" && List.is_empty values

  let is_alias {name; values} =
    String.equal name "kind" && List.equal String.equal values ["typedef"]


  let is_closure_wrapper {name; values} =
    String.equal name "closure_wrapper" && List.is_empty values


  let is_const {name; values} = String.equal name "constant" && List.is_empty values

  let is_curry {name; values} = String.equal name "curry" && List.is_empty values

  let is_final {name; values} = String.equal name "final" && List.is_empty values

  let is_notnull {name; values} = String.equal name "notnull" && List.is_empty values

  let is_interface {name; values} =
    String.equal name "kind" && List.equal String.equal values ["interface"]


  let is_trait {name; values} = String.equal name "kind" && List.equal String.equal values ["trait"]

  let is_static {name; values} = String.equal name "static" && List.is_empty values

  let is_variadic {name; values} = String.equal name "variadic" && List.is_empty values

  let mk_python_args values = {name= "args"; values; loc= Location.Unknown}

  let find_python_args {name; values} = if String.equal name "args" then Some values else None

  let mk_async = {name= "async"; values= []; loc= Location.Unknown}

  let mk_closure_wrapper = {name= "closure_wrapper"; values= []; loc= Location.Unknown}

  let mk_plain_name name = {name= "plain_name"; values= [name]; loc= Location.Unknown}

  let get_plain_name attr =
    if String.equal attr.name "plain_name" then
      match attr.values with [name] -> Some name | _ -> None
    else None


  let pp fmt {name; values} =
    if List.is_empty values then F.fprintf fmt ".%s" name
    else F.fprintf fmt ".%s = \"%a\"" name (Pp.comma_seq F.pp_print_string) values


  let pp_with_loc fmt t = F.fprintf fmt "%a%a" pp t (Location.pp_optional true) t.loc
end

module Typ = struct
  type t =
    | Int
    | Float
    | Null
    | Void
    | Fun of function_prototype option
    | Ptr of t
    | Struct of TypeName.t
    | Array of t
  [@@deriving equal, hash]

  and function_prototype = {params_type: t list; return_type: t} [@@deriving equal, hash]

  let rec pp fmt = function
    | Int ->
        F.pp_print_string fmt "int"
    | Float ->
        F.pp_print_string fmt "float"
    | Null ->
        F.pp_print_string fmt "null"
    | Void ->
        F.pp_print_string fmt "void"
    | Fun None ->
        F.pp_print_string fmt "(fun _ -> _)"
    | Fun (Some {params_type; return_type}) ->
        F.fprintf fmt "(fun (%a) -> %a)" (Pp.comma_seq pp) params_type pp return_type
    | Ptr typ ->
        F.pp_print_char fmt '*' ;
        pp fmt typ
    | Struct name ->
        TypeName.pp fmt name
    | Array (Ptr typ) ->
        F.fprintf fmt "(*%a)[]" pp typ
    | Array typ ->
        F.fprintf fmt "%a[]" pp typ


  type annotated = {typ: t; attributes: Attr.t list}

  let is_annotated ~f {attributes} = List.exists ~f attributes

  let pp_annotated fmt {typ; attributes} =
    List.iter attributes ~f:(fun attr -> F.fprintf fmt "%a " Attr.pp attr) ;
    pp fmt typ


  let mk_without_attributes typ = {typ; attributes= []}
end

module Ident : sig
  type t [@@deriving equal]

  val to_ssa_var : t -> VarName.t

  val of_int : int -> t

  val to_int : t -> int

  val pp : F.formatter -> t -> unit

  module Map : Stdlib.Map.S with type key = t

  module Set : Stdlib.Set.S with type elt = t

  (* We assume idents are totally ordered.
     [next id] returns an ident that is strictly greater than [id] wrt this order. *)
  val next : t -> t

  (* [fresh set] returns an ident that is strictly greater than all idents in [set] *)
  val fresh : Set.t -> t
end = struct
  type t = int [@@deriving equal]

  let to_ssa_var id = Printf.sprintf "__SSA%d" id |> VarName.of_string

  let of_int id = id

  let to_int id = id

  let pp fmt id = F.fprintf fmt "n%d" id

  module Map = IInt.Map
  module Set = IInt.Set

  let fresh set = 1 + (Set.max_elt_opt set |> Option.value ~default:(-1))

  let next i = i + 1
end

module Const = struct
  type t = Int of Z.t | Null | Str of string | Float of float

  let pp fmt = function
    | Int i ->
        F.pp_print_string fmt (Z.to_string i)
    | Null ->
        F.pp_print_string fmt "null"
    | Str str ->
        F.fprintf fmt "\"%s\"" str
    | Float f ->
        F.pp_print_float fmt f
end

let pp_list_with_comma pp fmt l = Pp.seq ~sep:", " pp fmt l

module ProcSig = struct
  module T = struct
    type t =
      | Hack of {qualified_name: QualifiedProcName.t; arity: int option}
      | Other of {qualified_name: QualifiedProcName.t}
    [@@deriving equal, hash, show {with_path= false}]
  end

  include T

  let to_qualified_procname = function
    | Hack {qualified_name} | Other {qualified_name} ->
        qualified_name


  let arity = function Hack {arity} -> arity | Other _ -> None

  let map_arity procsig ~f =
    match procsig with
    | Hack {qualified_name; arity= Some arity} ->
        Hack {qualified_name; arity= Some (f arity)}
    | Hack {arity= None} | Other _ ->
        procsig


  let incr_arity procsig = map_arity procsig ~f:(( + ) 1)

  let decr_arity procsig n = map_arity procsig ~f:(fun arity -> arity - n)

  let is_hack_init = function
    | Hack {qualified_name} ->
        QualifiedProcName.is_hack_init qualified_name
    | Other _ ->
        false


  module Hashtbl = Hashtbl.Make (T)
end

module ProcDecl = struct
  type t =
    { qualified_name: QualifiedProcName.t
    ; formals_types: Typ.annotated list option
    ; result_type: Typ.annotated
    ; attributes: Attr.t list }

  let formals_or_die ?(context = "<no context>") {qualified_name; formals_types} =
    Option.value_or_thunk formals_types ~default:(fun () ->
        L.die InternalError "List of formals is unknown in %a: %s" QualifiedProcName.pp
          qualified_name context )


  let to_sig {qualified_name; formals_types} = function
    | Some Lang.Hack ->
        ProcSig.Hack {qualified_name; arity= Option.map formals_types ~f:List.length}
<<<<<<< HEAD
    | Some Lang.Python | Some Lang.Java | Some Lang.C | Some Lang.Rust | None ->
=======
    | Some Lang.Python | Some Lang.Java | Some Lang.C | Some Lang.Swift | None ->
>>>>>>> 774ee855
        ProcSig.Other {qualified_name}


  let pp_formals fmt formals =
    match formals with
    | None ->
        F.fprintf fmt "..."
    | Some formals ->
        pp_list_with_comma Typ.pp_annotated fmt formals


  let pp fmt {qualified_name; formals_types; result_type; attributes} =
    List.iter attributes ~f:(fun attr -> F.fprintf fmt "%a " Attr.pp attr) ;
    F.fprintf fmt "%a(%a) : %a" QualifiedProcName.pp qualified_name pp_formals formals_types
      Typ.pp_annotated result_type


  let make_toplevel_name string loc : QualifiedProcName.t =
    let name : ProcName.t = {value= string; loc} in
    {enclosing_class= TopLevel; name}


  let make_builtin_name string loc : QualifiedProcName.t =
    let name : ProcName.t = {value= string; loc} in
    {enclosing_class= Enclosing TypeName.hack_builtin; name}


  let allocate_object_name = make_toplevel_name builtin_allocate Location.Unknown

  let malloc_name = make_toplevel_name builtin_malloc Location.Unknown

  let free_name = make_toplevel_name builtin_free Location.Unknown

  let assert_fail_name = make_toplevel_name builtin_assert_fail Location.Unknown

  let allocate_array_name = make_toplevel_name builtin_allocate_array Location.Unknown

  let lazy_class_initialize_name = make_toplevel_name builtin_lazy_class_initialize Location.Unknown

  let get_lazy_class_name = make_toplevel_name builtin_get_lazy_class Location.Unknown

  let cast_name = make_toplevel_name builtin_cast Location.Unknown

  let generics_constructor = make_builtin_name builtin_generics_constructor Location.Unknown

  let instanceof_name = make_toplevel_name builtin_instanceof Location.Unknown

  let unop_table : (Unop.t * string) list =
    [(Neg, "__sil_neg"); (BNot, "__sil_bnot"); (LNot, "__sil_lnot")]


  let inverse_assoc_list l = List.map l ~f:(fun (a, b) -> (b, a))

  let unop_inverse_table = inverse_assoc_list unop_table

  let of_unop unop =
    let value = List.Assoc.find_exn ~equal:Unop.equal unop_table unop in
    make_toplevel_name value Location.Unknown


  let to_unop ({enclosing_class; name} : QualifiedProcName.t) : Unop.t option =
    match enclosing_class with
    | TopLevel ->
        List.Assoc.find ~equal:String.equal unop_inverse_table name.value
    | _ ->
        None


  let inverse_assoc_list l = List.map l ~f:(fun (a, b) -> (b, a))

  let unop_inverse_table = inverse_assoc_list unop_table

  let binop_table : (Binop.t * string) list =
    [ (PlusA None, "__sil_plusa")
    ; (PlusA (Some IChar), "__sil_plusa_char")
    ; (PlusA (Some ISChar), "__sil_plusschar")
    ; (PlusA (Some IUChar), "__sil_plusa_uchar")
    ; (PlusA (Some IBool), "__sil_plusa_bool")
    ; (PlusA (Some IInt), "__sil_plusa_int")
    ; (PlusA (Some IUInt), "__sil_plusa_uint")
    ; (PlusA (Some IShort), "__sil_plusa_short")
    ; (PlusA (Some IUShort), "__sil_plusa_ushort")
    ; (PlusA (Some ILong), "__sil_plusa_long")
    ; (PlusA (Some IULong), "__sil_plusa_ulong")
    ; (PlusA (Some ILongLong), "__sil_plusa_longlong")
    ; (PlusA (Some IULongLong), "__sil_plusa_ulonglong")
    ; (PlusA (Some I128), "__sil_plusa_128")
    ; (PlusA (Some IU128), "__sil_plusa_u128")
    ; (PlusPI, "__sil_pluspi")
    ; (MinusA None, "__sil_minusa")
    ; (MinusA (Some IChar), "__sil_minusa_char")
    ; (MinusA (Some ISChar), "__sil_minusa_schar")
    ; (MinusA (Some IUChar), "__sil_minusa_uchar")
    ; (MinusA (Some IBool), "__sil_minusa_bool")
    ; (MinusA (Some IInt), "__sil_minusa_int")
    ; (MinusA (Some IUInt), "__sil_minusa_uint")
    ; (MinusA (Some IShort), "__sil_minusa_short")
    ; (MinusA (Some IUShort), "__sil_minusa_ushort")
    ; (MinusA (Some ILong), "__sil_minusa_long")
    ; (MinusA (Some IULong), "__sil_minusa_ulong")
    ; (MinusA (Some ILongLong), "__sil_minusa_longlong")
    ; (MinusA (Some IULongLong), "__sil_minusa_ulonglong")
    ; (MinusA (Some I128), "__sil_minusa_128")
    ; (MinusA (Some IU128), "__sil_minusa_u128")
    ; (MinusPI, "__sil_minuspi")
    ; (MinusPP, "__sil_minuspp")
    ; (Mult None, "__sil_mult")
    ; (Mult (Some IChar), "__sil_mult_char")
    ; (Mult (Some ISChar), "__sil_mult_schar")
    ; (Mult (Some IUChar), "__sil_mult_uchar")
    ; (Mult (Some IBool), "__sil_mult_bool")
    ; (Mult (Some IInt), "__sil_mult_int")
    ; (Mult (Some IUInt), "__sil_mult_uint")
    ; (Mult (Some IShort), "__sil_mult_short")
    ; (Mult (Some IUShort), "__sil_mult_ushort")
    ; (Mult (Some ILong), "__sil_mult_long")
    ; (Mult (Some IULong), "__sil_mult_ulong")
    ; (Mult (Some ILongLong), "__sil_mult_longlong")
    ; (Mult (Some IULongLong), "__sil_mult_ulonglong")
    ; (Mult (Some I128), "__sil_mult_128")
    ; (Mult (Some IU128), "__sil_mult_u128")
    ; (DivI, "__sil_divi")
    ; (DivF, "__sil_divf")
    ; (Mod, "__sil_mod")
    ; (Shiftlt, "__sil_shiftlt")
    ; (Shiftrt, "__sil_shiftrt")
    ; (Lt, "__sil_lt")
    ; (Gt, "__sil_gt")
    ; (Le, "__sil_le")
    ; (Ge, "__sil_ge")
    ; (Eq, "__sil_eq")
    ; (Ne, "__sil_ne")
    ; (BAnd, "__sil_band")
    ; (BXor, "__sil_bxor")
    ; (BOr, "__sil_bor")
    ; (LAnd, "__sil_land")
    ; (LOr, "__sil_lor") ]


  let binop_map = Map.Poly.of_alist_exn binop_table

  let of_binop binop =
    let value = Map.Poly.find_exn binop_map binop in
    make_toplevel_name value Location.Unknown


  let binop_inverse_map = inverse_assoc_list binop_table |> Map.Poly.of_alist_exn

  let is_allocate_object_builtin qualified_name =
    QualifiedProcName.equal allocate_object_name qualified_name


  let is_malloc_builtin qualified_name = QualifiedProcName.equal malloc_name qualified_name

  let is_free_builtin qualified_name = QualifiedProcName.equal free_name qualified_name

  let is_assert_fail_builtin qualified_name =
    QualifiedProcName.equal assert_fail_name qualified_name


  let is_allocate_array_builtin qualified_name =
    QualifiedProcName.equal allocate_array_name qualified_name


  let is_lazy_class_initialize_builtin qualified_name =
    QualifiedProcName.equal lazy_class_initialize_name qualified_name


  let is_get_lazy_class_builtin qualified_name =
    QualifiedProcName.equal get_lazy_class_name qualified_name


  let is_generics_constructor_builtin = QualifiedProcName.equal generics_constructor

  let is_cast_builtin = QualifiedProcName.equal cast_name

  let is_instanceof_builtin = QualifiedProcName.equal instanceof_name

  let is_type_builtin qualified_name =
    is_allocate_object_builtin qualified_name
    || is_allocate_array_builtin qualified_name
    || is_get_lazy_class_builtin qualified_name
    || is_lazy_class_initialize_builtin qualified_name
    || is_instanceof_builtin qualified_name


  let is_side_effect_free_sil_expr ({enclosing_class; name} as qualified_name : QualifiedProcName.t)
      =
    is_cast_builtin qualified_name
    ||
    match enclosing_class with
    | TopLevel ->
        let name = name.value in
        List.Assoc.mem ~equal:String.equal unop_inverse_table name
        || Map.Poly.mem binop_inverse_map name
    | _ ->
        false


  let is_not_regular_proc proc = is_type_builtin proc || is_side_effect_free_sil_expr proc

  let to_binop ({enclosing_class; name} : QualifiedProcName.t) : Binop.t option =
    match enclosing_class with TopLevel -> Map.Poly.find binop_inverse_map name.value | _ -> None


  let is_curry_invoke {qualified_name= {name}; attributes} =
    String.equal name.value "__invoke" && List.exists attributes ~f:Attr.is_curry


  let is_variadic {formals_types} =
    Option.value_map formals_types ~default:false
      ~f:(List.exists ~f:(Typ.is_annotated ~f:Attr.is_variadic))


  let builtins =
    let builtins =
      [ builtin_allocate
      ; builtin_assert_fail
      ; builtin_malloc
      ; builtin_free
      ; builtin_allocate_array
      ; builtin_lazy_class_initialize
      ; builtin_generics_constructor
      ; builtin_cast
      ; builtin_get_lazy_class
      ; builtin_instanceof ]
    in
    let unop_builtins = List.unzip unop_table |> snd in
    let binop_builtins = Map.Poly.keys binop_inverse_map in
    builtins @ unop_builtins @ binop_builtins


  let is_builtin (proc : QualifiedProcName.t) lang_opt =
    match lang_opt with
    | Some lang when Lang.equal lang C ->
        List.mem builtins ~equal:String.equal proc.name.value
    | _ ->
        false
end

module Global = struct
  type t = {name: VarName.t; typ: Typ.t; attributes: Attr.t list}

  let pp fmt {name; typ; attributes} =
    let annotated_typ : Typ.annotated = {typ; attributes} in
    F.fprintf fmt "%a: %a" VarName.pp name Typ.pp_annotated annotated_typ
end

module FieldDecl = struct
  type t = {qualified_name: qualified_fieldname; typ: Typ.t; attributes: Attr.t list}

  let pp fmt {qualified_name; typ; attributes} =
    let annotated_typ : Typ.annotated = {typ; attributes} in
    F.fprintf fmt "%a: %a" FieldName.pp qualified_name.name Typ.pp_annotated annotated_typ
end

module Struct = struct
  type t =
    {name: TypeName.t; supers: TypeName.t list; fields: FieldDecl.t list; attributes: Attr.t list}

  let pp fmt {name; supers; fields; attributes} =
    let pp_fields =
      Pp.seq ~print_env:Pp.text_break ~sep:";" (fun fmt -> F.fprintf fmt "%a" FieldDecl.pp)
    in
    let pp_supers =
      Pp.seq ~print_env:Pp.text_break ~sep:"," (fun fmt -> F.fprintf fmt "%a" TypeName.pp)
    in
    List.iter attributes ~f:(fun attr -> F.fprintf fmt "%a " Attr.pp attr) ;
    if List.is_empty supers then
      F.fprintf fmt "%a = {@[<hov>%a@]}" TypeName.pp name pp_fields fields
    else
      F.fprintf fmt "%a extends @[<hov>%a@] = {@[<hov>%a@]}" TypeName.pp name pp_supers supers
        pp_fields fields
end

module Exp = struct
  (* TODO(T133190934) *)
  type call_kind = Virtual | NonVirtual [@@deriving equal]

  type t =
    | Var of Ident.t
    | Load of {exp: t; typ: Typ.t option}
    | Lvar of VarName.t
    | Field of {exp: t; field: qualified_fieldname}
    | Index of t * t
    (*  | Sizeof of sizeof_data *)
    | Const of Const.t
    | Call of {proc: QualifiedProcName.t; args: t list; kind: call_kind}
    | Closure of
        { proc: QualifiedProcName.t
        ; captured: t list
        ; params: VarName.t list
        ; attributes: Attr.t list }
    | Apply of {closure: t; args: t list}
    | Typ of Typ.t

  let call_non_virtual proc args = Call {proc; args; kind= NonVirtual}

  let call_virtual proc recv args = Call {proc; args= recv :: args; kind= Virtual}

  let call_sig qualified_name nb_args = function
    | Some Lang.Hack ->
        ProcSig.Hack {qualified_name; arity= Some nb_args}
<<<<<<< HEAD
    | Some Lang.Python | Some Lang.Java | Some Lang.C | Some Lang.Rust | None ->
=======
    | Some Lang.Python | Some Lang.Java | Some Lang.C | Some Lang.Swift | None ->
>>>>>>> 774ee855
        ProcSig.Other {qualified_name}


  let not exp = call_non_virtual (ProcDecl.of_unop Unop.LNot) [exp]

  let cast typ exp = call_non_virtual ProcDecl.cast_name [Typ typ; exp]

  let allocate_object typename =
    Call {proc= ProcDecl.allocate_object_name; args= [Typ (Typ.Struct typename)]; kind= NonVirtual}


  let pp_fun_attributes fmt = function [] -> () | l -> List.iter l ~f:(Attr.pp fmt)

  let rec pp fmt = function
    | Apply {closure; args} ->
        F.fprintf fmt "%a%a" pp closure pp_list args
    | Var id ->
        Ident.pp fmt id
    | Load {exp= Lvar x; typ= None} ->
        F.fprintf fmt "%a" VarName.pp x
    | Load {exp; typ= None} ->
        F.fprintf fmt "[%a]" pp exp
    | Load {exp; typ= Some typ} ->
        F.fprintf fmt "[%a:%a]" pp exp Typ.pp typ
    | Lvar x ->
        F.fprintf fmt "&%a" VarName.pp x
    | Field {exp; field} ->
        F.fprintf fmt "%a.%a.%a" pp exp TypeName.pp field.enclosing_class FieldName.pp field.name
    | Index (e1, e2) ->
        F.fprintf fmt "%a[%a]" pp e1 pp e2
    | Const c ->
        Const.pp fmt c
    | Call {proc; args; kind} -> (
      match kind with
      | Virtual -> (
        match args with
        | recv :: other ->
            F.fprintf fmt "%a.%a%a" pp recv QualifiedProcName.pp proc pp_list other
        | _ ->
            L.die InternalError "virtual call with 0 args: %a" QualifiedProcName.pp proc )
      | NonVirtual ->
          F.fprintf fmt "%a%a" QualifiedProcName.pp proc pp_list args )
    | Closure {proc; captured; params; attributes} ->
        let captured_and_params =
          captured @ List.map params ~f:(fun varname -> Load {exp= Lvar varname; typ= None})
        in
        F.fprintf fmt "@[<hov>%afun (%a) -> %a(%a)@]" pp_fun_attributes attributes
          (pp_list_with_comma VarName.pp) params QualifiedProcName.pp proc (pp_list_with_comma pp)
          captured_and_params
    | Typ typ ->
        F.fprintf fmt "<%a>" Typ.pp typ


  and pp_list fmt l = F.fprintf fmt "(%a)" (pp_list_with_comma pp) l

  let rec do_not_contain_regular_call exp =
    match exp with
    | Var _ | Lvar _ | Const _ | Typ _ ->
        true
    | Load {exp} | Field {exp} ->
        do_not_contain_regular_call exp
    | Index (exp1, exp2) ->
        do_not_contain_regular_call exp1 && do_not_contain_regular_call exp2
    | Call {proc; args} ->
        ProcDecl.is_not_regular_proc proc && List.for_all args ~f:do_not_contain_regular_call
    | Apply {closure; args} ->
        do_not_contain_regular_call closure && List.for_all args ~f:do_not_contain_regular_call
    | Closure {captured} ->
        List.for_all captured ~f:do_not_contain_regular_call


  let vars exp =
    let rec aux acc exp =
      match exp with
      | Var id ->
          Ident.Set.add id acc
      | Lvar _ | Const _ | Typ _ ->
          acc
      | Load {exp} | Field {exp} ->
          aux acc exp
      | Index (exp1, exp2) ->
          aux (aux acc exp1) exp2
      | Apply {closure; args} ->
          List.fold args ~init:(aux acc closure) ~f:aux
      | Call {args} ->
          List.fold args ~init:acc ~f:aux
      | Closure {captured} ->
          List.fold captured ~init:acc ~f:aux
    in
    aux Ident.Set.empty exp
end

module BoolExp = struct
  type t = Exp of Exp.t | Not of t | And of t * t | Or of t * t

  let rec pp fmt bexp =
    match bexp with
    | Exp exp ->
        Exp.pp fmt exp
    | Not bexp ->
        F.fprintf fmt "!(%a)" pp bexp
    | And (bexp1, bexp2) ->
        F.fprintf fmt "(%a) && (%a)" pp bexp1 pp bexp2
    | Or (bexp1, bexp2) ->
        F.fprintf fmt "(%a) || (%a)" pp bexp1 pp bexp2


  let rec do_not_contain_regular_call bexp =
    match bexp with
    | Exp exp ->
        Exp.do_not_contain_regular_call exp
    | Not bexp ->
        do_not_contain_regular_call bexp
    | Or (bexp1, bexp2) | And (bexp1, bexp2) ->
        do_not_contain_regular_call bexp1 && do_not_contain_regular_call bexp2
end

module Instr = struct
  type t =
    | Load of {id: Ident.t; exp: Exp.t; typ: Typ.t option; loc: Location.t}
    | Store of {exp1: Exp.t; typ: Typ.t option; exp2: Exp.t; loc: Location.t}
    | Prune of {exp: Exp.t; loc: Location.t}
    | Let of {id: Ident.t option; exp: Exp.t; loc: Location.t}

  let loc = function Load {loc} | Store {loc} | Prune {loc} | Let {loc} -> loc

  let pp ?(show_location = false) fmt = function
    | Load {id; exp; typ= None; loc} ->
        F.fprintf fmt "%a = load %a%a" Ident.pp id Exp.pp exp
          (Location.pp_optional show_location)
          loc
    | Load {id; exp; typ= Some typ; loc} ->
        F.fprintf fmt "%a:%a = load %a%a" Ident.pp id Typ.pp typ Exp.pp exp
          (Location.pp_optional show_location)
          loc
    | Store {exp1; typ= None; exp2; loc} ->
        F.fprintf fmt "store %a <- %a%a" Exp.pp exp1 Exp.pp exp2
          (Location.pp_optional show_location)
          loc
    | Store {exp1; typ= Some typ; exp2; loc} ->
        F.fprintf fmt "store %a <- %a:%a%a" Exp.pp exp1 Exp.pp exp2 Typ.pp typ
          (Location.pp_optional show_location)
          loc
    | Prune {exp; loc} ->
        F.fprintf fmt "prune %a%a" Exp.pp exp (Location.pp_optional show_location) loc
    | Let {id= None; exp; loc} ->
        F.fprintf fmt "_ = %a%a" Exp.pp exp (Location.pp_optional show_location) loc
    | Let {id= Some id; exp; loc} ->
        F.fprintf fmt "%a = %a%a" Ident.pp id Exp.pp exp (Location.pp_optional show_location) loc


  (* to be ready, an instruction should satisfy 2 properties:
      1) regular calls should only appear as top level expr of Let instruction
      2) Let instruction should only have this kind of expression as argument *)
  let is_ready_for_to_sil_conversion i =
    match i with
    | Load {exp} ->
        Exp.do_not_contain_regular_call exp
    | Store {exp1; exp2} ->
        Exp.do_not_contain_regular_call exp1 && Exp.do_not_contain_regular_call exp2
    | Prune {exp} ->
        Exp.do_not_contain_regular_call exp
    | Let {exp= Call {proc; args= []}} when ProcDecl.is_type_builtin proc ->
        true
    | Let {exp= Call {proc; args}} ->
        (not (ProcDecl.is_not_regular_proc proc))
        && List.for_all args ~f:Exp.do_not_contain_regular_call
    | Let {exp= _} ->
        false
end

module Terminator = struct
  type node_call = {label: NodeName.t; ssa_args: Exp.t list}

  type t =
    | If of {bexp: BoolExp.t; then_: t; else_: t}
    | Ret of Exp.t
    | Jump of node_call list
    | Throw of Exp.t
    | Unreachable

  let pp_block_call fmt {label; ssa_args} =
    match ssa_args with
    | [] ->
        NodeName.pp fmt label
    | _ ->
        F.fprintf fmt "%a(%a)" NodeName.pp label (pp_list_with_comma Exp.pp) ssa_args


  let rec pp fmt = function
    | If {bexp; then_; else_} ->
        F.fprintf fmt "if %a then %a else %a" BoolExp.pp bexp pp then_ pp else_
    | Ret e ->
        F.fprintf fmt "ret %a" Exp.pp e
    | Jump l ->
        F.fprintf fmt "jmp %a" (pp_list_with_comma pp_block_call) l
    | Throw e ->
        F.fprintf fmt "throw %a" Exp.pp e
    | Unreachable ->
        F.pp_print_string fmt "unreachable"


  let rec do_not_contain_regular_call t =
    match t with
    | If {bexp; then_; else_} ->
        BoolExp.do_not_contain_regular_call bexp
        && do_not_contain_regular_call then_ && do_not_contain_regular_call else_
    | Ret exp | Throw exp ->
        Exp.do_not_contain_regular_call exp
    | Jump _ | Unreachable ->
        true
end

module Node = struct
  module T = struct
    type t =
      { label: NodeName.t
      ; ssa_parameters: (Ident.t * Typ.t) list
      ; exn_succs: NodeName.t list
      ; last: Terminator.t
      ; instrs: Instr.t list
      ; last_loc: Location.t
      ; label_loc: Location.t }

    let equal node1 node2 = NodeName.equal node1.label node2.label

    let compare node1 node2 = NodeName.compare node1.label node2.label
  end

  include T

  (* see the specification of Instr.is_ready_for_to_sil_conversion above *)
  let is_ready_for_to_sil_conversion node =
    Terminator.do_not_contain_regular_call node.last
    && List.for_all node.instrs ~f:Instr.is_ready_for_to_sil_conversion


  let pp ?(show_location = false) fmt node =
    let pp_label_with_ssa_params fmt =
      if List.is_empty node.ssa_parameters then F.fprintf fmt "#%a:" NodeName.pp node.label
      else
        let pp_param fmt (id, typ) = F.fprintf fmt "%a: %a" Ident.pp id Typ.pp typ in
        F.fprintf fmt "#%a(%a):" NodeName.pp node.label (pp_list_with_comma pp_param)
          node.ssa_parameters
    in
    F.fprintf fmt "@\n@[<v 4>%t%a" pp_label_with_ssa_params
      (Location.pp_optional show_location)
      node.label_loc ;
    List.iter ~f:(F.fprintf fmt "@\n%a" (Instr.pp ~show_location)) node.instrs ;
    F.fprintf fmt "@\n%a%a" Terminator.pp node.last
      (Location.pp_optional show_location)
      node.last_loc ;
    if not (List.is_empty node.exn_succs) then
      F.fprintf fmt "@\n.handlers %a" (pp_list_with_comma NodeName.pp) node.exn_succs ;
    F.fprintf fmt "@\n@]"


  module Set = Stdlib.Set.Make (T)
end

module ProcDesc = struct
  type t =
    { procdecl: ProcDecl.t
    ; nodes: Node.t list
    ; start: NodeName.t
    ; params: VarName.t list
    ; locals: (VarName.t * Typ.annotated) list
    ; exit_loc: Location.t }

  let is_ready_for_to_sil_conversion {nodes} =
    List.for_all nodes ~f:Node.is_ready_for_to_sil_conversion


  let formals {procdecl; _} = ProcDecl.formals_or_die procdecl ~context:"ProcDesc must have formals"

  let pp_signature fmt ({procdecl; params; _} as t) =
    let pp fmt (typ, id) = F.fprintf fmt "%a: %a" VarName.pp id Typ.pp_annotated typ in
    List.iter procdecl.attributes ~f:(fun attr -> F.fprintf fmt "%a " Attr.pp attr) ;
    let formals_types = formals t in
    match List.zip formals_types params with
    | Ok args ->
        F.fprintf fmt "%a(%a) : %a" QualifiedProcName.pp procdecl.qualified_name
          (pp_list_with_comma pp) args Typ.pp_annotated procdecl.result_type
    | _ ->
        L.die InternalError
          "Textual printing error: params has length %d and formals_types has length %d"
          (List.length params) (List.length formals_types)


  let pp ?(show_location = false) fmt t =
    F.fprintf fmt "@[<v 2>define %a {" pp_signature t ;
    let pp_local fmt (var, annotated_typ) =
      F.fprintf fmt "%a: %a" VarName.pp var Typ.pp_annotated annotated_typ
    in
    if not (List.is_empty t.locals) then
      F.fprintf fmt "@\n@[<v 4>local %a@]" (pp_list_with_comma pp_local) t.locals ;
    List.iter ~f:(F.fprintf fmt "%a" (Node.pp ~show_location)) t.nodes ;
    F.fprintf fmt "@]\n}%a@\n@\n" (Location.pp_optional show_location) t.exit_loc
end

module Body = struct
  type t = {nodes: Node.t list; locals: (VarName.t * Typ.annotated) list}

  let dummy loc =
    let node : Node.t =
      { label= {value= "entry"; loc}
      ; ssa_parameters= []
      ; exn_succs= []
      ; last= Terminator.Ret (Exp.Const Const.Null)
      ; instrs= []
      ; last_loc= loc
      ; label_loc= loc }
    in
    {nodes= [node]; locals= []}
end

module SsaVerification = struct
  type error = {id: Ident.t; locations: Location.Set.t}

  let pp_error fmt {id; locations} =
    let pp_location fmt loc = F.fprintf fmt "[%a]" Location.pp loc in
    F.fprintf fmt "ident %a is defined more than once at locations %a" Ident.pp id
      (F.pp_print_list ~pp_sep:(fun fmt () -> F.pp_print_string fmt ", ") pp_location)
      (Location.Set.elements locations)


  let error_to_transform_error error =
    let primary_loc =
      Location.Set.choose_opt error.locations |> Option.value ~default:Location.Unknown
    in
    {loc= primary_loc; msg= lazy (F.asprintf "%a" pp_error error)}


  let run (pdesc : ProcDesc.t) =
    let collect seen id loc =
      match Ident.Map.find_opt id seen with
      | None ->
          Ident.Map.add id (Location.Set.singleton loc) seen
      | Some locations ->
          Ident.Map.add id (Location.Set.add loc locations) seen
    in
    let collect_defs_in_instr seen (instr : Instr.t) =
      match instr with
      | Load {id; loc} | Let {id= Some id; loc} ->
          collect seen id loc
      | Let _ | Store _ | Prune _ ->
          seen
    in
    let collect_defs_in_node seen (node : Node.t) =
      List.fold node.instrs ~init:seen ~f:collect_defs_in_instr
    in
    let seen = List.fold pdesc.nodes ~f:collect_defs_in_node ~init:Ident.Map.empty in
    let errors =
      Ident.Map.fold
        (fun id locations errors ->
          if Location.Set.cardinal locations > 1 then {id; locations} :: errors else errors )
        seen []
    in
    if not (List.is_empty errors) then
      let transform_errors = List.map errors ~f:error_to_transform_error in
      raise (TextualTransformError transform_errors)
end

module Module = struct
  type decl =
    | Global of Global.t
    | Struct of Struct.t
    | Procdecl of ProcDecl.t
    | Proc of ProcDesc.t

  type t = {attrs: Attr.t list; decls: decl list; sourcefile: SourceFile.t}

  let lang {attrs} =
    let lang_attr =
      List.find attrs ~f:(fun (attr : Attr.t) -> String.equal attr.name Attr.source_language)
    in
    lang_attr |> Option.bind ~f:(fun x -> Attr.values x |> List.hd |> Option.bind ~f:Lang.of_string)


  let pp_attr ~show_location fmt attr =
    let pp = if show_location then Attr.pp_with_loc else Attr.pp in
    F.fprintf fmt "%a@\n@\n" pp attr


  let pp_decl ~show_location fmt = function
    | Global global ->
        F.fprintf fmt "global %a@\n@\n" Global.pp global
    | Proc pdesc ->
        ProcDesc.pp ~show_location fmt pdesc
    | Procdecl procdecl ->
        F.fprintf fmt "declare %a@\n@\n" ProcDecl.pp procdecl
    | Struct struct_ ->
        F.fprintf fmt "type %a@\n@\n" Struct.pp struct_


  let pp ?(show_location = false) fmt module_ =
    List.iter ~f:(pp_attr ~show_location fmt) module_.attrs ;
    List.iter ~f:(pp_decl ~show_location fmt) module_.decls
end

exception SpecialSyntaxError of Location.t * string<|MERGE_RESOLUTION|>--- conflicted
+++ resolved
@@ -11,11 +11,7 @@
 module Hashtbl = Stdlib.Hashtbl
 
 module Lang = struct
-<<<<<<< HEAD
-  type t = C | Hack | Java | Python | Rust [@@deriving equal]
-=======
-  type t = C | Hack | Java | Python | Swift [@@deriving equal]
->>>>>>> 774ee855
+  type t = C | Hack | Java | Python | Rust | Swift [@@deriving equal]
 
   let of_string s =
     match String.lowercase s with
@@ -33,9 +29,6 @@
         None
 
 
-<<<<<<< HEAD
-  let to_string = function Java -> "java" | Hack -> "hack" | Python -> "python" | C -> "C" | Rust -> "rust"
-=======
   let to_string = function
     | Java ->
         "java"
@@ -45,9 +38,10 @@
         "python"
     | C ->
         "C"
+    | Rust ->
+        "Rust"
     | Swift ->
         "Swift"
->>>>>>> 774ee855
 end
 
 module Location = struct
@@ -571,11 +565,7 @@
   let to_sig {qualified_name; formals_types} = function
     | Some Lang.Hack ->
         ProcSig.Hack {qualified_name; arity= Option.map formals_types ~f:List.length}
-<<<<<<< HEAD
-    | Some Lang.Python | Some Lang.Java | Some Lang.C | Some Lang.Rust | None ->
-=======
-    | Some Lang.Python | Some Lang.Java | Some Lang.C | Some Lang.Swift | None ->
->>>>>>> 774ee855
+    | Some Lang.Python | Some Lang.Java | Some Lang.C | Some Lang.Rust | Some Lang.Swift | None ->
         ProcSig.Other {qualified_name}
 
 
@@ -879,11 +869,7 @@
   let call_sig qualified_name nb_args = function
     | Some Lang.Hack ->
         ProcSig.Hack {qualified_name; arity= Some nb_args}
-<<<<<<< HEAD
-    | Some Lang.Python | Some Lang.Java | Some Lang.C | Some Lang.Rust | None ->
-=======
-    | Some Lang.Python | Some Lang.Java | Some Lang.C | Some Lang.Swift | None ->
->>>>>>> 774ee855
+    | Some Lang.Python | Some Lang.Java | Some Lang.C | Some Lang.Rust | Some Lang.Swift | None ->
         ProcSig.Other {qualified_name}
 
 
